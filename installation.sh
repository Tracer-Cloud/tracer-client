#!/bin/bash

# Get environment from the first argument
# ENV=${1:-production}

BINARY_NAME="tracer"
USER_ID="${TRACER_USER_ID:-}"

# echo "Arg: $1"

# Set environment-specific variables based on the environment parameter
if [[ "$1" == "development" ]]; then
    echo "Development configuration"
    # Development configuration // development binaries coming from S3 github actions
    TRACER_VERSION="development"
    TRACER_LINUX_URL_X86_64="https://tracer-releases.s3.us-east-1.amazonaws.com/tracer-x86_64-unknown-linux-gnu.tar.gz"
    TRACER_LINUX_URL_ARM="https://tracer-releases.s3.us-east-1.amazonaws.com/tracer-aarch64-unknown-linux-gnu.tar.gz"
    TRACER_AMAZON_LINUX_URL_X86_64="https://tracer-releases.s3.us-east-1.amazonaws.com/tracer-x86_64-amazon-linux-gnu.tar.gz"
    TRACER_MACOS_AARCH_URL="https://tracer-releases.s3.us-east-1.amazonaws.com/tracer-aarch64-apple-darwin.tar.gz"
    TRACER_MACOS_X86_URL="https://tracer-releases.s3.us-east-1.amazonaws.com/tracer-x86_64-apple-darwin.tar.gz"
elif [[ "$1" == "production" ]]; then
    echo "Production configuration"
    # Production configuration // production binaries coming from Github 
    TRACER_VERSION="v2025.5.15+1"
    TRACER_LINUX_URL_X86_64="https://github.com/Tracer-Cloud/tracer-client/releases/download/${TRACER_VERSION}/tracer-x86_64-unknown-linux-gnu.tar.gz"
    TRACER_LINUX_URL_ARM="https://github.com/Tracer-Cloud/tracer-client/releases/download/${TRACER_VERSION}/tracer-aarch64-unknown-linux-gnu.tar.gz"
    TRACER_AMAZON_LINUX_URL_X86_64="https://tracer-releases.s3.us-east-1.amazonaws.com/tracer-x86_64-amazon-linux-gnu.tar.gz"
    TRACER_MACOS_AARCH_URL="https://github.com/Tracer-Cloud/tracer-client/releases/download/${TRACER_VERSION}/tracer-aarch64-apple-darwin.tar.gz"
    TRACER_MACOS_X86_URL="https://github.com/Tracer-Cloud/tracer-client/releases/download/${TRACER_VERSION}/tracer-x86_64-apple-darwin.tar.gz"
else
    echo "Custom branch configuration: $1"
    # Custom branch configuration // binaries coming from S3 github actions with branch name
    TRACER_VERSION="$1"
    TRACER_LINUX_URL_X86_64="https://tracer-releases.s3.us-east-1.amazonaws.com/$1/tracer-x86_64-unknown-linux-gnu.tar.gz"
    TRACER_LINUX_URL_ARM="https://tracer-releases.s3.us-east-1.amazonaws.com/$1/tracer-aarch64-unknown-linux-gnu.tar.gz"
    TRACER_AMAZON_LINUX_URL_X86_64="https://tracer-releases.s3.us-east-1.amazonaws.com/$1/tracer-x86_64-amazon-linux-gnu.tar.gz"
    TRACER_MACOS_AARCH_URL="https://tracer-releases.s3.us-east-1.amazonaws.com/$1/tracer-aarch64-apple-darwin.tar.gz"
    TRACER_MACOS_X86_URL="https://tracer-releases.s3.us-east-1.amazonaws.com/$1/tracer-x86_64-apple-darwin.tar.gz"
fi

#---  PARAMETERS  --------------------------------------------------------------
#   DESCRIPTION:  Parameters used in the rest of this script
#-------------------------------------------------------------------------------
TRACER_HOME="$HOME/.tracerbio"

PACKAGE_NAME="" # set later
BINDIRS=("$HOME/bin" "$HOME/.local/bin" "$TRACER_HOME/bin")
BINDIR="" # set later
API_KEY="" # set later
SUID_SETUP_FAILED=false  # Flag for SUID setup status
SOURCE_SUCCESS=false

#---  VARIABLES  ---------------------------------------------------------------
#          NAME:  Red|Gre|Yel|Bla|Blu|Gry|Cya|Org|RCol
#   DESCRIPTION:  Utility variables for pretty printing etc
#-------------------------------------------------------------------------------
# if tput is available use colours.
if tput setaf 1 >/dev/null 2>&1; then
    Red=$(tput setaf 1)
    Gre=$(tput setaf 2)
    Yel=$(tput setaf 3)
    Bla=$(tput setaf 0)
    RCol=$(tput sgr0)
    ExitTrap="" # placeholder for resetting advanced functionality

    if [ "$(tput colors)" -ge 256 ]; then
        Gry=$(tput setaf 244)  # soft gray for modern terminals
        Blu=$(tput setaf 33)   # vivid blue
        Cya=$(tput setaf 51)   # vivid cyan for 256-color terminals
        Org=$(tput setaf 208)  # vivid orange for 256-color terminals
    else
        Gry=$(tput setaf 7)    # fallback: white/light gray
        Blu=$(tput setaf 4)    # fallback: basic blue
        Cya=$(tput setaf 6)    # fallback: basic cyan
        Org=$(tput setaf 3)    # fallback: yellow (closest to orange in basic colors)
    fi
else
    Red=""
    Gre=""
    Yel=""
    Bla=""
    Blu=""
    Gry=""
    Cya=""
    Org=""
    RCol=""
    ExitTrap=""
fi

# Define emoji fallbacks
EMOJI_CHECK="✅ "
EMOJI_BOX="📦 "
EMOJI_CELEBRATE="🎉 "
EMOJI_CANCEL="❌ "
EMOJI_NEXT_STEPS="🚀 "
EMOJI_CLEANUP="🗑️ "
EMOJI_REQUIREMENTS="🧰 "
EMOJI_CONFIGURE="⚙️ "


# Use fallback for terminals that don't support emojis
if ! [[ "$TERM" =~ ^xterm.* || "$TERM" == "screen" ]]; then
  EMOJI_CHECK="[OK] "
  EMOJI_BOX="[INSTALL] "
  EMOJI_CELEBRATE="[DONE] "
  EMOJI_CANCEL="[X] "
  EMOJI_NEXT_STEPS="==> "
  EMOJI_CLEANUP="[CLEAN] "
  EMOJI_REQUIREMENTS="[CHECK] "
  EMOJI_CONFIGURE="[CFG] "
fi
# init var
tsnow=""

#---  FUNCTIONS  ---------------------------------------------------------------
#          NAME:  print[scr|log|error]
#   DESCRIPTION:  Some more utility functions for printing stuff... zzz
#                 scr prints to the screen,
#                 log to the log,
#                 error sticks a big red error in front and prints to both
#    PARAMETERS:  $1 is whatever is to be printed
#-------------------------------------------------------------------------------

tsupd() { command -v date >/dev/null 2>&1 && tsnow=$(date +%F,%T%t); }
printlog() {
    tsupd
    if [ -n "${LOGFILE:-}" ]; then
        echo -e "${tsnow} - $*" >>"$LOGFILE"
    fi
}

printmsg() {
    printf '%s\n' "$*"
    printlog "$*"
}
printnolog() { printf '%s\n' "$*"; }
printindmsg() {
    printf '         %s\n' "$*"
    printlog "         $*"
}
printsucc() {
    printf "${Gre}%s${RCol}\n" "$*"
    printlog "$*"
}


#---  ANALYTICS PREP -----------------------------------------------------------

persist_tracer_user_id() {

    if [[ -z "$USER_ID" ]]; then
        echo "- ${EMOJI_CANCEL} No user ID provided. Skipping user ID persistence..."
        return
    fi

    local RC_FILES=(
        "$HOME/.bashrc"
        "$HOME/.bash_profile"
        "$HOME/.zshrc"
        "$HOME/.profile"
    )

    for file in "${RC_FILES[@]}"; do
        if [ -f "$file" ]; then
            if grep -q "export TRACER_USER_ID=" "$file"; then
                sed -i.bak "s|export TRACER_USER_ID=.*|export TRACER_USER_ID=\"$USER_ID\"|" "$file"
                printmsg "Updated TRACER_USER_ID in ${Blu}$file${RCol}"
            else
                echo "export TRACER_USER_ID=\"$USER_ID\"" >> "$file"
                printmsg "Added TRACER_USER_ID to ${Blu}$file${RCol}"
            fi
        fi
    done

    export TRACER_USER_ID="$USER_ID"
    printsucc "Set TRACER_USER_ID in current session and existing shell configs"
}

#---  SYSTEM CHECKS  -----------------------------------------------------------

function check_prereqs() {
    # Curl is not optional due to event sending function below
    hardreqs=(tar curl sed chmod echo cat source grep sleep uname basename)

    local thingsNotFound=0
    local notFoundList=()
    for thing in "${hardreqs[@]}"; do
        command -v "$thing" >/dev/null 2>&1 || {
            thingsNotFound=$(($thingsNotFound + 1))
            notFoundList+=("$thing")
        }
    done
    if [[ $thingsNotFound -ne 0 ]]; then
        echo "- ${EMOJI_CANCEL} Missing required dependencies:"
        for thing in "${notFoundList[@]}"; do
            printindmsg " - ${Yel}${thing}${RCol}"
        done
        printindmsg "Please install them or ensure they are on your PATH and try again."
        exit 1
    fi
    echo "- ${EMOJI_CHECK} All required dependencies found."
}

function check_os() {
    OS=$(uname -s)
    ARCH=$(uname -m)

    case "$OS" in
    Linux*)
        # Check for Amazon Linux
        if [ -f /etc/system-release ] && grep -q "Amazon Linux" /etc/system-release; then
            echo "- ${EMOJI_CHECK} Amazon Linux OS detected."
            case "$ARCH" in
            x86_64)
                TRACER_URL=$TRACER_AMAZON_LINUX_URL_X86_64
                ;;
            aarch64)
                TRACER_URL=$TRACER_LINUX_URL_ARM
                ;;
            *)
                echo "- ${EMOJI_CANCEL} Unsupported Amazon Linux architecture: $ARCH. Aborting."
                exit 1
                ;;
            esac
        else
            echo "- ${EMOJI_CHECK} Linux OS detected."
            case "$ARCH" in
            x86_64)
                TRACER_URL=$TRACER_LINUX_URL_X86_64
                ;;
            aarch64)
                TRACER_URL=$TRACER_LINUX_URL_ARM
                ;;
            *)
                echo "- ${EMOJI_CANCEL} Unsupported Linux architecture: $ARCH. Aborting."
                exit 1
                ;;
            esac
        fi
        ;;
    Darwin*)
        if [ "$ARCH" = "arm64" ]; then
            echo "- ${EMOJI_CHECK} macOS ARM64 architecture detected"
            TRACER_URL=$TRACER_MACOS_AARCH_URL
        else
            echo "- ${EMOJI_CHECK} macOS x86 architecture detected"
            TRACER_URL=$TRACER_MACOS_X86_URL
        fi
        ;;
    *)
        echo "- ${EMOJI_CANCEL} Unsupported Operating System: $OS. Aborting."
        exit 1
        ;;
    esac
}

function check_system_requirements() {
  echo ""
  print_section "Checking System Requirements"
  check_os

  # Check for root user on Linux
  if [[ "$OS" == "Linux"* ]] && [[ "$(id -u)" != "0" ]]; then
    echo "- ${EMOJI_CANCEL} This script must be run as root on Linux systems."
    echo "  Please switch to root user first: ${Cya}sudo su${RCol}"
    echo "  Then run the command to install tracer"
    exit 1
  fi

  check_prereqs
}

#---  INSTALLATION FUNCTIONS  --------------------------------------------------
function configure_bindir() {
    local dirfound=0
    for dir in "${BINDIRS[@]}"; do
        if [ -d "$dir" ]; then
            if [[ :$PATH: == *:$dir:* ]]; then
                dirfound=1
                BINDIR=$dir
                printmsg "Using existing bin directory: ${Blu}$dir${RCol}"
                break
            fi
        fi
    done
    if [ $dirfound -eq 0 ]; then
        BINDIR=${TRACER_HOME}/bin
        printmsg "Creating new bin directory: ${Blu}$BINDIR${RCol}"
        mkdir -p "$BINDIR" || {
            echo "- ${EMOJI_CANCEL} Failed to create ${Blu}$BINDIR${RCol} directory."
            exit 1
        }
        update_rc
    fi
}

function make_temp_dir() {
    TRACER_TEMP_DIR=$(mktemp -d)
    if [ $? -ne 0 ]; then
        echo "- ${EMOJI_CANCEL} Failed to create temporary directory."
        exit 1
    fi
    printmsg "Created temporary directory: ${Blu}$TRACER_TEMP_DIR${RCol}"
}

function download_tracer() {
    DLTARGET="$TRACER_TEMP_DIR/package"
    EXTRACTTARGET="$TRACER_TEMP_DIR/extracted"

    mkdir -p "$DLTARGET"
    mkdir -p "$EXTRACTTARGET"

    echo "- ${EMOJI_BOX} Downloading Tracer CLI..."
    # Download package with curl's progress meter
    if ! curl -L "$TRACER_URL" -o "${DLTARGET}/${PACKAGE_NAME}"; then
        echo "- ${EMOJI_CANCEL} Failed to download Tracer."
        exit 1
    fi
    echo "- ${EMOJI_CHECK} Package downloaded."

    echo "- ${EMOJI_BOX} Extracting package..."
    # Validate and extract package
    if ! gzip -t "${DLTARGET}/${PACKAGE_NAME}" >/dev/null 2>&1; then
        echo "- ${EMOJI_CANCEL} Invalid package format: "${DLTARGET}/${PACKAGE_NAME}""
        exit 1
    fi

    tar -xzf "${DLTARGET}/${PACKAGE_NAME}" -C "$EXTRACTTARGET" >/dev/null 2>&1 || {
        echo "- ${EMOJI_CANCEL} Failed to extract package."
        exit 1
    }
    echo "- ${EMOJI_CHECK} Extracted successfully."

    echo "- ${EMOJI_BOX} Installing binary..."
    # Install binary
    chmod +x "${EXTRACTTARGET}/${BINARY_NAME}" && \
    mv -f "${EXTRACTTARGET}/${BINARY_NAME}" "$BINDIR/tracer" || {
        echo "- ${EMOJI_CANCEL} Installation failed."
        exit 1
    }
    echo "- ${EMOJI_CHECK} Installed at: ${Blu}$BINDIR${RCol}"

    # Set up SUID bit for macOS
    if [[ "$OS" == "Darwin"* ]]; then
        echo "- ${EMOJI_BOX} Setting up elevated privileges..."
        # Try setting SUID bit silently (non-interactive)
        sudo -n chown root "$BINDIR/tracer" 2>/dev/null && sudo -n chmod u+s "$BINDIR/tracer" 2>/dev/null

        if [ $? -eq 0 ]; then
            echo "- ${EMOJI_CHECK} Set up SUID bit for elevated privileges"
        else
            SUID_SETUP_FAILED=true
            echo "- ${EMOJI_CANCEL} Skipped SUID setup (non-interactive sudo failed)."
            echo "  If needed, run the following manually:"
            echo "  ${Cya}sudo chown root $BINDIR/tracer${RCol}"
            echo "  ${Cya}sudo chmod u+s $BINDIR/tracer${RCol}"
        fi
    fi
}


function install_tracer_binary() {
  echo ""
  print_section "Installing Tracer CLI"
  PACKAGE_NAME=$(basename "$TRACER_URL")
  configure_bindir >/dev/null  # Silent unless error
  make_temp_dir >/dev/null     # Silent unless error
  download_tracer
}

#-------------------------------------------------------------------------------
#          NAME:  update_rc
#   DESCRIPTION:  Ensures paths are configured for active shell and other common shells
#-------------------------------------------------------------------------------
update_rc() {
    # List of possible shell config files
    RC_FILES=(
        "$HOME/.bashrc"
        "$HOME/.bash_profile"
        "$HOME/.zshrc"
        "$HOME/.profile"
    )

    # Function to add path if it doesn't exist
    add_path_to_file() {
        local file=$1
        # Create the file if it doesn't exist
        if [ ! -f "$file" ]; then
            touch "$file"
            printmsg "Created ${Blu}$file${RCol}"
        fi
        
        # Check if the path is already in the file
        if ! grep -q "export PATH=\$PATH:$BINDIR" "$file"; then
            echo "export PATH=\$PATH:$BINDIR" >> "$file"
            printsucc "Added ${Blu}$BINDIR${RCol} to PATH variable in ${Blu}$file${RCol}"
        else
            printmsg "PATH already configured in ${Blu}$file${RCol}"
        fi
    }

    # Try to determine the user's current shell
    CURRENT_SHELL=$(basename "$SHELL")
    
    print_section "adding path to export tracer"
    # Add to all shell config files
    for rc_file in "${RC_FILES[@]}"; do
        add_path_to_file "$rc_file"
    done

    printmsg "Sourcing shell configuration files..."
    for rc_file in "${RC_FILES[@]}"; do
        if [ -f "$rc_file" ]; then
            # Use . instead of source for better shell compatibility
            if . "$rc_file" 2>/dev/null; then
                # Check if the path was actually added to PATH
                if [[ ":$PATH:" == *":$BINDIR:"* ]]; then
                    SOURCE_SUCCESS=true
                    printmsg "Sourced ${Blu}$rc_file${RCol}"
                fi
            fi
        fi
    done

    # Add to current session
    export PATH="$PATH:$BINDIR"
    printsucc "Added ${Blu}$BINDIR${RCol} to current session PATH"
}


#-------------------------------------------------------------------------------
#          NAME:  send_event
#   DESCRIPTION:  Sends an event notification to a specified endpoint and logs
#                 the response.
#-------------------------------------------------------------------------------
send_event() {
    local event_status="$1"
    local message="$2"
    local response

    response=$(curl -s -w "%{http_code}" -o - \
        --request POST \
        --header "x-api-key: ${API_KEY}" \
        --header 'Content-Type: application/json' \
        --data '{
            "logs": [
                {
                    "message": "'"${message}"'",
                    "event_type": "process_status",
                    "process_type": "installation",
                    "process_status": "'"${event_status}"'"
                }
            ]
        }' \
        "http://app.tracer.bio/api/data-collector-api")
}


#---  OUTPUT FUNCTIONS  -------------------------------------------------------

function print_header() {
  printnolog " "
  printnolog "⠀⠀⠀⠀⠀⠀⠀⡀⠀⠀⠀⠀⠀⠀⠀⠀⠀⠀⠀⠀⠀⠀⠀⠀⠀│ "
  printnolog "⠀⢷⣦⣦⣄⣄⣔⣿⣿⣆⣄⣀⠀⠀⠀⠀⠀⠀⠀⠀⠀⠀⠀⠀⠀│ Tracer.bio CLI Installer"
  printnolog "⠀⠀⠻⣿⣿⣿⣿⣿⣿⣿⣿⠛⣿⣷⣦⡄⡀⠀⠀⠀⠀⠀⠀⠀⠀│ "
  printnolog "⠀⠀⠀⠈⠻⣻⣿⣿⣿⣿⣿⣷⣷⣿⣿⣿⣷⣧⡄⡀⠀⠀⠀⠀⠀│ "
  printnolog "⠀⠀⠀⠀⠀⠀⠘⠉⠃⠑⠁⠃⠋⠋⠛⠟⢿⢿⣿⣷⣦⡀⠀⠀⠀│ Tracer version: ${Blu}${TRACER_VERSION}${RCol}"
  printnolog "⠀⠀⠀⠀⠀⠀⠀⠀⠀⠀⠀⠀⠀⠀⠀⠀⠀⠀⠑⠙⠻⠿⣧⠄⠀│ "
  printnolog "⠀          ⠀⠀⠀⠀⠀⠀⠀⠀⠀⠀⠀⠈⠀⠀│ "
  printnolog " "
}

function print_section() {
  local title="$1"
  echo
  echo "=== ${title} ==="
}


function print_next_steps() {
    print_section "${EMOJI_NEXT_STEPS} Next Steps"
    echo ""
    echo "- ${Org}For a better onboarding${RCol} please follow the instructions at ${Cya}https://sandbox.tracer.cloud${RCol}"
    echo ""
    echo "${Gry}- Then initialize Tracer:${RCol}"
    echo "  ${Cya}tracer init${RCol}"
    echo ""

    echo "${Gry}- [Optional] View Daemon Status:${RCol}"
    echo "  ${Cya}tracer info${RCol}"
    echo ""

    if [[ "$SUID_SETUP_FAILED" == "true" ]]; then
        echo "${Yel}- Required: Set up elevated privileges:${RCol}"
        echo "  ${Cya}sudo chown root $BINDIR/tracer${RCol}"
        echo "  ${Cya}sudo chmod u+s $BINDIR/tracer${RCol}"
        echo ""
    fi

    echo "${Gry}- Support:${RCol}"
    echo "  ${Yel}Need help?${RCol} Visit ${Cya}https://github.com/Tracer-Cloud/tracer${RCol} or email ${Cya}support@tracer.cloud${RCol}"
    echo ""
}

function print_install_complete() {
  echo ""
  echo ""
  echo "${EMOJI_CELEBRATE} Installation Complete!"
  print_next_steps
}


# --- ANALYTICS EVENT --------

EVENT_INSTALL_STARTED="install_script_started"
EVENT_INSTALL_COMPLETED="install_script_completed"
function send_analytics_event() {
    local event_name="$1"
    local metadata="$2"

    if [[ -z "$USER_ID" ]]; then
        echo "- ${EMOJI_CANCEL} No user ID provided. Skipping analytics event: $event_name"
        return
    fi

    local response
    response=$(curl -s -o /dev/null -w "%{http_code}" -X POST "https://sandbox.tracer.cloud/api/analytics" \
        -H "Content-Type: application/json" \
        -d '{
            "userId": "'"${USER_ID}"'",
            "event_name": "'"${event_name}"'",
            "metadata": '"${metadata:-null}"'
        }')

    if [[ "$response" != "200" ]]; then
        echo "- ${EMOJI_CANCEL} Failed to send analytics event: $event_name (HTTP $response)"
    fi
}




#---  CLEANUP FUNCTIONS  ------------------------------------------------------
function cleanup() {
    echo ""
    print_section "Cleanup"
    send_analytics_event "$EVENT_INSTALL_COMPLETED"


    if [ -d "$TRACER_TEMP_DIR" ]; then
        rm -rf "$TRACER_TEMP_DIR" && echo "- ${EMOJI_CHECK} Cleaned up temporary files."
    fi
    print_install_complete
    $ExitTrap
}

trap cleanup EXIT


#---  MAIN FUNCTION  ----------------------------------------------------------

function main() {
  print_header
  check_system_requirements
  send_analytics_event "$EVENT_INSTALL_STARTED" "{\"os\": \"$(uname -s)\", \"arch\": \"$(uname -m)\"}"
<<<<<<< HEAD
=======
  print_section "Setting Tracer User ID"
  persist_tracer_user_id > /dev/null
>>>>>>> db2a85b1
  install_tracer_binary
  
}

main "$@"<|MERGE_RESOLUTION|>--- conflicted
+++ resolved
@@ -563,11 +563,10 @@
   print_header
   check_system_requirements
   send_analytics_event "$EVENT_INSTALL_STARTED" "{\"os\": \"$(uname -s)\", \"arch\": \"$(uname -m)\"}"
-<<<<<<< HEAD
-=======
+
   print_section "Setting Tracer User ID"
   persist_tracer_user_id > /dev/null
->>>>>>> db2a85b1
+
   install_tracer_binary
   
 }
