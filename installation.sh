--- conflicted
+++ resolved
@@ -440,17 +440,8 @@
 
 function print_next_steps() {
     print_section "${EMOJI_NEXT_STEPS} Next Steps"
-<<<<<<< HEAD
     echo ""
     echo "- ${Org}For a better onboarding${RCol} please follow the instructions at ${Cya}https://sandbox.tracer.cloud${RCol}"
-=======
-    echo "${Gry}- To use tracer in your current terminal session, run:${RCol}"
-    if [ "$SOURCE_SUCCESS" = false ]; then
-        echo "  ${Cya}source ~/.bashrc${RCol} or ${Cya}source ~/.zshrc${RCol} or ${Cya}source ~/.profile${RCol}  ${Gry}# or start a new terminal session${RCol}"
-    else
-        echo "  ${Cya}source ~/.zshrc${RCol} or ${Cya}source ~/.bashrc${RCol}              ${Gry}# or start a new terminal session${RCol}"
-    fi
->>>>>>> 564af201
     echo ""
     echo "${Gry}- Then initialize Tracer:${RCol}"
     echo "  ${Cya}tracer init${RCol}"
