#!/bin/bash

# Get environment from the first argument
# ENV=${1:-production}

BINARY_NAME="tracer"
USER_ID="${TRACER_USER_ID:-}"

# echo "Arg: $1"

# Set environment-specific variables based on the environment parameter
if [[ "$1" == "development" ]]; then
    echo "Development configuration"
    # Development configuration // development binaries coming from S3 github actions
    TRACER_VERSION="development"
    TRACER_LINUX_URL_X86_64="https://tracer-releases.s3.us-east-1.amazonaws.com/tracer-x86_64-unknown-linux-gnu.tar.gz"
    TRACER_LINUX_URL_ARM="https://tracer-releases.s3.us-east-1.amazonaws.com/tracer-aarch64-unknown-linux-gnu.tar.gz"
    TRACER_AMAZON_LINUX_URL_X86_64="https://tracer-releases.s3.us-east-1.amazonaws.com/tracer-x86_64-amazon-linux-gnu.tar.gz"
    TRACER_MACOS_AARCH_URL="https://tracer-releases.s3.us-east-1.amazonaws.com/tracer-aarch64-apple-darwin.tar.gz"
    TRACER_MACOS_X86_URL="https://tracer-releases.s3.us-east-1.amazonaws.com/tracer-x86_64-apple-darwin.tar.gz"
elif [[ "$1" == "production" ]]; then
    echo "Production configuration"
    # Production configuration // production binaries coming from Github 
    TRACER_VERSION="v2025.5.15+1"
    TRACER_LINUX_URL_X86_64="https://github.com/Tracer-Cloud/tracer-client/releases/download/${TRACER_VERSION}/tracer-x86_64-unknown-linux-gnu.tar.gz"
    TRACER_LINUX_URL_ARM="https://github.com/Tracer-Cloud/tracer-client/releases/download/${TRACER_VERSION}/tracer-aarch64-unknown-linux-gnu.tar.gz"
    TRACER_AMAZON_LINUX_URL_X86_64="https://tracer-releases.s3.us-east-1.amazonaws.com/tracer-x86_64-amazon-linux-gnu.tar.gz"
    TRACER_MACOS_AARCH_URL="https://github.com/Tracer-Cloud/tracer-client/releases/download/${TRACER_VERSION}/tracer-aarch64-apple-darwin.tar.gz"
    TRACER_MACOS_X86_URL="https://github.com/Tracer-Cloud/tracer-client/releases/download/${TRACER_VERSION}/tracer-x86_64-apple-darwin.tar.gz"
else
    echo "Custom branch configuration: $1"
    # Custom branch configuration // binaries coming from S3 github actions with branch name
    TRACER_VERSION="$1"
    TRACER_LINUX_URL_X86_64="https://tracer-releases.s3.us-east-1.amazonaws.com/$1/tracer-x86_64-unknown-linux-gnu.tar.gz"
    TRACER_LINUX_URL_ARM="https://tracer-releases.s3.us-east-1.amazonaws.com/$1/tracer-aarch64-unknown-linux-gnu.tar.gz"
    TRACER_AMAZON_LINUX_URL_X86_64="https://tracer-releases.s3.us-east-1.amazonaws.com/$1/tracer-x86_64-amazon-linux-gnu.tar.gz"
    TRACER_MACOS_AARCH_URL="https://tracer-releases.s3.us-east-1.amazonaws.com/$1/tracer-aarch64-apple-darwin.tar.gz"
    TRACER_MACOS_X86_URL="https://tracer-releases.s3.us-east-1.amazonaws.com/$1/tracer-x86_64-apple-darwin.tar.gz"
fi

#---  PARAMETERS  --------------------------------------------------------------
#   DESCRIPTION:  Parameters used in the rest of this script
#-------------------------------------------------------------------------------
TRACER_HOME="$HOME/.tracerbio"

PACKAGE_NAME="" # set later
BINDIRS=("$HOME/bin" "$HOME/.local/bin" "$TRACER_HOME/bin")
BINDIR="" # set later
API_KEY="" # set later
SUID_SETUP_FAILED=false  # Flag for SUID setup status
SOURCE_SUCCESS=false

#---  VARIABLES  ---------------------------------------------------------------
#          NAME:  Red|Gre|Yel|Bla|Blu|Gry|Cya|Org|RCol
#   DESCRIPTION:  Utility variables for pretty printing etc
#-------------------------------------------------------------------------------
# if tput is available use colours.
if tput setaf 1 >/dev/null 2>&1; then
    Red=$(tput setaf 1)
    Gre=$(tput setaf 2)
    Yel=$(tput setaf 3)
    Bla=$(tput setaf 0)
    RCol=$(tput sgr0)
    ExitTrap="" # placeholder for resetting advanced functionality

    if [ "$(tput colors)" -ge 256 ]; then
        Gry=$(tput setaf 244)  # soft gray for modern terminals
        Blu=$(tput setaf 33)   # vivid blue
        Cya=$(tput setaf 51)   # vivid cyan for 256-color terminals
        Org=$(tput setaf 208)  # vivid orange for 256-color terminals
    else
        Gry=$(tput setaf 7)    # fallback: white/light gray
        Blu=$(tput setaf 4)    # fallback: basic blue
        Cya=$(tput setaf 6)    # fallback: basic cyan
        Org=$(tput setaf 3)    # fallback: yellow (closest to orange in basic colors)
    fi
else
    Red=""
    Gre=""
    Yel=""
    Bla=""
    Blu=""
    Gry=""
    Cya=""
    Org=""
    RCol=""
    ExitTrap=""
fi

# Define emoji fallbacks
EMOJI_CHECK="✅ "
EMOJI_BOX="📦 "
EMOJI_CELEBRATE="🎉 "
EMOJI_CANCEL="❌ "
EMOJI_NEXT_STEPS="🚀 "
EMOJI_CLEANUP="🗑️ "
EMOJI_REQUIREMENTS="🧰 "
EMOJI_CONFIGURE="⚙️ "


# Use fallback for terminals that don't support emojis
if ! [[ "$TERM" =~ ^xterm.* || "$TERM" == "screen" ]]; then
  EMOJI_CHECK="[OK] "
  EMOJI_BOX="[INSTALL] "
  EMOJI_CELEBRATE="[DONE] "
  EMOJI_CANCEL="[X] "
  EMOJI_NEXT_STEPS="==> "
  EMOJI_CLEANUP="[CLEAN] "
  EMOJI_REQUIREMENTS="[CHECK] "
  EMOJI_CONFIGURE="[CFG] "
fi
# init var
tsnow=""

#---  FUNCTIONS  ---------------------------------------------------------------
#          NAME:  print[scr|log|error]
#   DESCRIPTION:  Some more utility functions for printing stuff... zzz
#                 scr prints to the screen,
#                 log to the log,
#                 error sticks a big red error in front and prints to both
#    PARAMETERS:  $1 is whatever is to be printed
#-------------------------------------------------------------------------------

tsupd() { command -v date >/dev/null 2>&1 && tsnow=$(date +%F,%T%t); }
printlog() {
    tsupd
    if [ -n "${LOGFILE:-}" ]; then
        echo -e "${tsnow} - $*" >>"$LOGFILE"
    fi
}

printmsg() {
    printf '%s\n' "$*"
    printlog "$*"
}
printnolog() { printf '%s\n' "$*"; }
printindmsg() {
    printf '         %s\n' "$*"
    printlog "         $*"
}
printsucc() {
    printf "${Gre}%s${RCol}\n" "$*"
    printlog "$*"
}


#---  ANALYTICS PREP -----------------------------------------------------------

persist_tracer_user_id() {

    if [[ -z "$USER_ID" ]]; then
        echo "- ${EMOJI_CANCEL} No user ID provided. Skipping user ID persistence..."
        return
    fi

    local RC_FILES=(
        "$HOME/.bashrc"
        "$HOME/.bash_profile"
        "$HOME/.zshrc"
        "$HOME/.profile"
    )

    for file in "${RC_FILES[@]}"; do
        if [ -f "$file" ]; then
            if grep -q "export TRACER_USER_ID=" "$file"; then
                sed -i.bak "s|export TRACER_USER_ID=.*|export TRACER_USER_ID=\"$USER_ID\"|" "$file"
                printmsg "Updated TRACER_USER_ID in ${Blu}$file${RCol}"
            else
                echo "export TRACER_USER_ID=\"$USER_ID\"" >> "$file"
                printmsg "Added TRACER_USER_ID to ${Blu}$file${RCol}"
            fi
        fi
    done

    export TRACER_USER_ID="$USER_ID"
    printsucc "Set TRACER_USER_ID in current session and existing shell configs"
}

#---  SYSTEM CHECKS  -----------------------------------------------------------

function check_prereqs() {
    # Curl is not optional due to event sending function below
    hardreqs=(tar curl sed chmod echo cat source grep sleep uname basename)

    local thingsNotFound=0
    local notFoundList=()
    for thing in "${hardreqs[@]}"; do
        command -v "$thing" >/dev/null 2>&1 || {
            thingsNotFound=$(($thingsNotFound + 1))
            notFoundList+=("$thing")
        }
    done
    if [[ $thingsNotFound -ne 0 ]]; then
        echo "- ${EMOJI_CANCEL} Missing required dependencies:"
        for thing in "${notFoundList[@]}"; do
            printindmsg " - ${Yel}${thing}${RCol}"
        done
        printindmsg "Please install them or ensure they are on your PATH and try again."
        exit 1
    fi
    echo "- ${EMOJI_CHECK} All required dependencies found."
}

function check_os() {
    OS=$(uname -s)
    ARCH=$(uname -m)

    case "$OS" in
    Linux*)
        # Check for Amazon Linux
        if [ -f /etc/system-release ] && grep -q "Amazon Linux" /etc/system-release; then
            echo "- ${EMOJI_CHECK} Amazon Linux OS detected."
            case "$ARCH" in
            x86_64)
                TRACER_URL=$TRACER_AMAZON_LINUX_URL_X86_64
                ;;
            aarch64)
                TRACER_URL=$TRACER_LINUX_URL_ARM
                ;;
            *)
                echo "- ${EMOJI_CANCEL} Unsupported Amazon Linux architecture: $ARCH. Aborting."
                exit 1
                ;;
            esac
        else
            echo "- ${EMOJI_CHECK} Linux OS detected."
            case "$ARCH" in
            x86_64)
                TRACER_URL=$TRACER_LINUX_URL_X86_64
                ;;
            aarch64)
                TRACER_URL=$TRACER_LINUX_URL_ARM
                ;;
            *)
                echo "- ${EMOJI_CANCEL} Unsupported Linux architecture: $ARCH. Aborting."
                exit 1
                ;;
            esac
        fi
        ;;
    Darwin*)
        if [ "$ARCH" = "arm64" ]; then
            echo "- ${EMOJI_CHECK} macOS ARM64 architecture detected"
            TRACER_URL=$TRACER_MACOS_AARCH_URL
        else
            echo "- ${EMOJI_CHECK} macOS x86 architecture detected"
            TRACER_URL=$TRACER_MACOS_X86_URL
        fi
        ;;
    *)
        echo "- ${EMOJI_CANCEL} Unsupported Operating System: $OS. Aborting."
        exit 1
        ;;
    esac
}

function check_system_requirements() {
  echo ""
  print_section "Checking System Requirements"
  check_os

  # Check for root user on Linux
  if [[ "$OS" == "Linux"* ]] && [[ "$(id -u)" != "0" ]]; then
    echo "- ${EMOJI_CANCEL} This script must be run as root on Linux systems."
    echo "  Please switch to root user first: ${Cya}sudo su${RCol}"
    echo "  Then run the command to install tracer"
    exit 1
  fi

  check_prereqs
}

#---  INSTALLATION FUNCTIONS  --------------------------------------------------
function configure_bindir() {
    local dirfound=0
    for dir in "${BINDIRS[@]}"; do
        if [ -d "$dir" ]; then
            if [[ :$PATH: == *:$dir:* ]]; then
                dirfound=1
                BINDIR=$dir
                printmsg "Using existing bin directory: ${Blu}$dir${RCol}"
                break
            fi
        fi
    done
    if [ $dirfound -eq 0 ]; then
        BINDIR=${TRACER_HOME}/bin
        printmsg "Creating new bin directory: ${Blu}$BINDIR${RCol}"
        mkdir -p "$BINDIR" || {
            echo "- ${EMOJI_CANCEL} Failed to create ${Blu}$BINDIR${RCol} directory."
            exit 1
        }
        update_rc
    fi
}

function make_temp_dir() {
    TRACER_TEMP_DIR=$(mktemp -d)
    if [ $? -ne 0 ]; then
        echo "- ${EMOJI_CANCEL} Failed to create temporary directory."
        exit 1
    fi
    printmsg "Created temporary directory: ${Blu}$TRACER_TEMP_DIR${RCol}"
}

function download_tracer() {
    DLTARGET="$TRACER_TEMP_DIR/package"
    EXTRACTTARGET="$TRACER_TEMP_DIR/extracted"

    mkdir -p "$DLTARGET"
    mkdir -p "$EXTRACTTARGET"

    echo "- ${EMOJI_BOX} Downloading Tracer CLI..."
    # Download package with curl's progress meter
    if ! curl -L "$TRACER_URL" -o "${DLTARGET}/${PACKAGE_NAME}"; then
        echo "- ${EMOJI_CANCEL} Failed to download Tracer."
        exit 1
    fi
    echo "- ${EMOJI_CHECK} Package downloaded."

    echo "- ${EMOJI_BOX} Extracting package..."
    # Validate and extract package
    if ! gzip -t "${DLTARGET}/${PACKAGE_NAME}" >/dev/null 2>&1; then
        echo "- ${EMOJI_CANCEL} Invalid package format: "${DLTARGET}/${PACKAGE_NAME}""
        exit 1
    fi

    tar -xzf "${DLTARGET}/${PACKAGE_NAME}" -C "$EXTRACTTARGET" >/dev/null 2>&1 || {
        echo "- ${EMOJI_CANCEL} Failed to extract package."
        exit 1
    }
    echo "- ${EMOJI_CHECK} Extracted successfully."

    echo "- ${EMOJI_BOX} Installing binary..."
    # Install binary
    chmod +x "${EXTRACTTARGET}/${BINARY_NAME}" && \
    mv -f "${EXTRACTTARGET}/${BINARY_NAME}" "$BINDIR/tracer" || {
        echo "- ${EMOJI_CANCEL} Installation failed."
        exit 1
    }
    echo "- ${EMOJI_CHECK} Installed at: ${Blu}$BINDIR${RCol}"

    # Set up SUID bit for macOS
    if [[ "$OS" == "Darwin"* ]]; then
        echo "- ${EMOJI_BOX} Setting up elevated privileges..."
        # Try setting SUID bit silently (non-interactive)
        sudo -n chown root "$BINDIR/tracer" 2>/dev/null && sudo -n chmod u+s "$BINDIR/tracer" 2>/dev/null

        if [ $? -eq 0 ]; then
            echo "- ${EMOJI_CHECK} Set up SUID bit for elevated privileges"
        else
            SUID_SETUP_FAILED=true
            echo "- ${EMOJI_CANCEL} Skipped SUID setup (non-interactive sudo failed)."
            echo "  If needed, run the following manually:"
            echo "  ${Cya}sudo chown root $BINDIR/tracer${RCol}"
            echo "  ${Cya}sudo chmod u+s $BINDIR/tracer${RCol}"
        fi
    fi
}


function install_tracer_binary() {
  echo ""
  print_section "Installing Tracer CLI"
  PACKAGE_NAME=$(basename "$TRACER_URL")
  configure_bindir >/dev/null  # Silent unless error
  make_temp_dir >/dev/null     # Silent unless error
  download_tracer
}

#-------------------------------------------------------------------------------
#          NAME:  update_rc
#   DESCRIPTION:  Ensures paths are configured for active shell and other common shells
#-------------------------------------------------------------------------------
update_rc() {
    # List of possible shell config files
    RC_FILES=(
        "$HOME/.bashrc"
        "$HOME/.bash_profile"
        "$HOME/.zshrc"
        "$HOME/.profile"
    )

    # Function to add path if it doesn't exist
    add_path_to_file() {
        local file=$1
        # Create the file if it doesn't exist
        if [ ! -f "$file" ]; then
            touch "$file"
            printmsg "Created ${Blu}$file${RCol}"
        fi
        
        # Check if the path is already in the file
        if ! grep -q "export PATH=\$PATH:$BINDIR" "$file"; then
            echo "export PATH=\$PATH:$BINDIR" >> "$file"
            printsucc "Added ${Blu}$BINDIR${RCol} to PATH variable in ${Blu}$file${RCol}"
        else
            printmsg "PATH already configured in ${Blu}$file${RCol}"
        fi
    }

    # Try to determine the user's current shell
    CURRENT_SHELL=$(basename "$SHELL")
    
    print_section "adding path to export tracer"
    # Add to all shell config files
    for rc_file in "${RC_FILES[@]}"; do
        add_path_to_file "$rc_file"
    done

    printmsg "Sourcing shell configuration files..."
    for rc_file in "${RC_FILES[@]}"; do
        if [ -f "$rc_file" ]; then
            # Use . instead of source for better shell compatibility
            if . "$rc_file" 2>/dev/null; then
                # Check if the path was actually added to PATH
                if [[ ":$PATH:" == *":$BINDIR:"* ]]; then
                    SOURCE_SUCCESS=true
                    printmsg "Sourced ${Blu}$rc_file${RCol}"
                fi
            fi
        fi
    done

    # Add to current session
    export PATH="$PATH:$BINDIR"
    printsucc "Added ${Blu}$BINDIR${RCol} to current session PATH"
}


#-------------------------------------------------------------------------------
#          NAME:  send_event
#   DESCRIPTION:  Sends an event notification to a specified endpoint and logs
#                 the response.
#-------------------------------------------------------------------------------
send_event() {
    local event_status="$1"
    local message="$2"
    local response

    response=$(curl -s -w "%{http_code}" -o - \
        --request POST \
        --header "x-api-key: ${API_KEY}" \
        --header 'Content-Type: application/json' \
        --data '{
            "logs": [
                {
                    "message": "'"${message}"'",
                    "event_type": "process_status",
                    "process_type": "installation",
                    "process_status": "'"${event_status}"'"
                }
            ]
        }' \
        "http://app.tracer.bio/api/data-collector-api")
}


#---  OUTPUT FUNCTIONS  -------------------------------------------------------

function print_header() {
  printnolog " "
  printnolog "⠀⠀⠀⠀⠀⠀⠀⡀⠀⠀⠀⠀⠀⠀⠀⠀⠀⠀⠀⠀⠀⠀⠀⠀⠀│ "
  printnolog "⠀⢷⣦⣦⣄⣄⣔⣿⣿⣆⣄⣀⠀⠀⠀⠀⠀⠀⠀⠀⠀⠀⠀⠀⠀│ Tracer.bio CLI Installer"
  printnolog "⠀⠀⠻⣿⣿⣿⣿⣿⣿⣿⣿⠛⣿⣷⣦⡄⡀⠀⠀⠀⠀⠀⠀⠀⠀│ "
  printnolog "⠀⠀⠀⠈⠻⣻⣿⣿⣿⣿⣿⣷⣷⣿⣿⣿⣷⣧⡄⡀⠀⠀⠀⠀⠀│ "
  printnolog "⠀⠀⠀⠀⠀⠀⠘⠉⠃⠑⠁⠃⠋⠋⠛⠟⢿⢿⣿⣷⣦⡀⠀⠀⠀│ Tracer version: ${Blu}${TRACER_VERSION}${RCol}"
  printnolog "⠀⠀⠀⠀⠀⠀⠀⠀⠀⠀⠀⠀⠀⠀⠀⠀⠀⠀⠑⠙⠻⠿⣧⠄⠀│ "
  printnolog "⠀          ⠀⠀⠀⠀⠀⠀⠀⠀⠀⠀⠀⠈⠀⠀│ "
  printnolog " "
}

function print_section() {
  local title="$1"
  echo
  echo "=== ${title} ==="
}


function print_next_steps() {
    print_section "${EMOJI_NEXT_STEPS} Next Steps"
    echo ""
    echo "- ${Org}For a better onboarding${RCol} please follow the instructions at ${Cya}https://sandbox.tracer.cloud${RCol}"
    echo ""
    echo "${Gry}- Then initialize Tracer:${RCol}"
    echo "  ${Cya}tracer init${RCol}"
    echo ""

    echo "${Gry}- [Optional] View Daemon Status:${RCol}"
    echo "  ${Cya}tracer info${RCol}"
    echo ""

    if [[ "$SUID_SETUP_FAILED" == "true" ]]; then
        echo "${Yel}- Required: Set up elevated privileges:${RCol}"
        echo "  ${Cya}sudo chown root $BINDIR/tracer${RCol}"
        echo "  ${Cya}sudo chmod u+s $BINDIR/tracer${RCol}"
        echo ""
    fi

    echo "${Gry}- Support:${RCol}"
    echo "  ${Yel}Need help?${RCol} Visit ${Cya}https://github.com/Tracer-Cloud/tracer${RCol} or email ${Cya}support@tracer.cloud${RCol}"
    echo ""
}

function print_install_complete() {
  echo ""
  echo ""
  echo "${EMOJI_CELEBRATE} Installation Complete!"
  print_next_steps
}


# --- ANALYTICS EVENT --------

EVENT_INSTALL_STARTED="install_script_started"
EVENT_INSTALL_COMPLETED="install_script_completed"
function send_analytics_event() {
    local event_name="$1"
    local metadata="$2"

    if [[ -z "$USER_ID" ]]; then
        echo "- ${EMOJI_CANCEL} No user ID provided. Skipping analytics event: $event_name"
        return
    fi

    local response
    response=$(curl -s -o /dev/null -w "%{http_code}" -X POST "https://sandbox.tracer.cloud/api/analytics" \
        -H "Content-Type: application/json" \
        -d '{
            "userId": "'"${USER_ID}"'",
            "event_name": "'"${event_name}"'",
            "metadata": '"${metadata:-null}"'
        }')

    if [[ "$response" != "200" ]]; then
        echo "- ${EMOJI_CANCEL} Failed to send analytics event: $event_name (HTTP $response)"
    fi
}




#---  CLEANUP FUNCTIONS  ------------------------------------------------------
function cleanup() {
    echo ""
    print_section "Cleanup"
    send_analytics_event "$EVENT_INSTALL_COMPLETED"


    if [ -d "$TRACER_TEMP_DIR" ]; then
        rm -rf "$TRACER_TEMP_DIR" && echo "- ${EMOJI_CHECK} Cleaned up temporary files."
    fi
    print_install_complete
    $ExitTrap
}

trap cleanup EXIT


#---  MAIN FUNCTION  ----------------------------------------------------------

function main() {
  print_header
  check_system_requirements
  send_analytics_event "$EVENT_INSTALL_STARTED" "{\"os\": \"$(uname -s)\", \"arch\": \"$(uname -m)\"}"
<<<<<<< HEAD

  print_section "Setting Tracer User ID"
  persist_tracer_user_id > /dev/null

=======
  print_section "Setting Tracer User ID"
  persist_tracer_user_id > /dev/null
>>>>>>> b256253c
  install_tracer_binary
  
}

main "$@"<|MERGE_RESOLUTION|>--- conflicted
+++ resolved
@@ -563,17 +563,9 @@
   print_header
   check_system_requirements
   send_analytics_event "$EVENT_INSTALL_STARTED" "{\"os\": \"$(uname -s)\", \"arch\": \"$(uname -m)\"}"
-<<<<<<< HEAD
-
   print_section "Setting Tracer User ID"
   persist_tracer_user_id > /dev/null
-
-=======
-  print_section "Setting Tracer User ID"
-  persist_tracer_user_id > /dev/null
->>>>>>> b256253c
   install_tracer_binary
-  
 }
 
 main "$@"