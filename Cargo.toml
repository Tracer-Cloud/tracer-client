--- conflicted
+++ resolved
@@ -80,16 +80,11 @@
 dotenv = "0.15"
 bollard = "0.19.0"
 assert_cmd = "2.0"
-<<<<<<< HEAD
 which = { version = "6.0.0", default-features = false }
 bytes = "1.10.1"
 libc = { version = "0.2.172", default-features = false }
 sentry = { version = "0.38.1", default-features = false, features = ["anyhow", "backtrace", "reqwest", "rustls", "panic"] }
 rstest = "0.25.0"
-=======
-sentry = { version = "0.37.0", features = ["anyhow"] }
->>>>>>> 9fef3dd9
-
 typed-builder = "0.21.0"
 futures-util = "0.3"
 dialoguer = "0.11.0"
