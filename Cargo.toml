[package]
name = "tracer"
version = "2025.2.27+234158"
edition = "2021"

[dependencies]
anyhow = "1.0.86"
chrono = { version = "0.4.38", features = ["serde"] }
clap = { version = "4.5.35", features = ["derive"] }
daemonize = "0.5"
homedir = "0.2.1"
lazy_static = "1.5.0"
log = "0.4.21"
octocrab = "0.44.0"
predicates = "3.1.2"
random-string = "1.1.0"
reqwest = { version = "0.12.13", default-features = false, features = ["json", "rustls-tls"] }
serde = { version = "1.0", features = ["std", "derive", "serde_derive"] }
serde_json = "1.0.117"
sysinfo = "0.30"
tokio = { version = "1.38.0", features = ["full"] }
tokio-util = "0.7.14"
toml = "0.8.14"
tracing = {version = "0.1.40"}
tracing-appender = "0.2"
url = "2.5.2"
linemux = "0.3.0"
tokio-stream = "0.1.15"
sqlx = { version = "0.8.3", features = ["runtime-tokio-rustls", "postgres", "chrono"] }

ec2_instance_metadata = "0.3.0"
rand = "0.8.5"
uuid = { version = "1.16.0", features = [ "v4", "fast-rng", "macro-diagnostics"] }
once_cell = "1.21.3"

aws-config = { version = "1.1.7", features = ["behavior-version-latest"] }
aws-sdk-s3 = "1.69.0"
aws-sdk-pricing = "1.64.0"
aws-credential-types = "1.2.2"
aws-sdk-secretsmanager = "1.65.0"

tracing-log = "0.2.0"
tracing-loki = {version = "0.2.5", default-features = false,  features = ["rustls", "compat-0-2-1"]}

tracing-subscriber = { version = "0.3.18", features = ["env-filter", "json", "time", "local-time"] }
dirs = "6.0.0"
serde-query = "0.2.0"
itertools = "0.14.0"
percent-encoding = "2.3.1"
walkdir = "2.5.0"
colored = "3.0.0"
axum = "0.8.3"
http = "1.2.0"


[dev-dependencies]
serial_test = "3.1.1"
tempfile = "3.19.1"
env_logger = "0.9"
dotenv = "0.15"
<<<<<<< HEAD
tokio-test = "0.4"
bollard = "0.18.1"
tempdir = "0.3.7"
assert_cmd = "2.0"
insta = "1.42.2"
insta-cmd = "0.6.0"
=======
bollard = "0.18.1"
>>>>>>> d6e44b19
<|MERGE_RESOLUTION|>--- conflicted
+++ resolved
@@ -58,13 +58,8 @@
 tempfile = "3.19.1"
 env_logger = "0.9"
 dotenv = "0.15"
-<<<<<<< HEAD
-tokio-test = "0.4"
 bollard = "0.18.1"
 tempdir = "0.3.7"
 assert_cmd = "2.0"
 insta = "1.42.2"
-insta-cmd = "0.6.0"
-=======
-bollard = "0.18.1"
->>>>>>> d6e44b19
+insta-cmd = "0.6.0"