--- conflicted
+++ resolved
@@ -39,14 +39,9 @@
     "chrono",
 ] }
 
-<<<<<<< HEAD
-ec2_instance_metadata = "0.3.0"
 rand = "0.9.2"
-=======
 ec2_instance_metadata = { git = "https://github.com/Tracer-Cloud/ec2-instance-metadata-rs.git", branch = "master" }
 
-rand = "0.9.1"
->>>>>>> 09cc6f55
 uuid = { version = "1.17.0", features = [
     "v4",
     "fast-rng",
