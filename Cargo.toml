[workspace]
resolver = "2"
members = ["src/tracer", "src/ebpf", "src/tracer-installer"]
default-members = ["src/tracer", "src/ebpf", "src/tracer-installer"]

[workspace.package]
version = "2025.5.15+1"
edition = "2021"
authors = ["Tracer <info@tracer.cloud>"]
homepage = "https://tracer.cloud/"
repository = "https://github.com/Tracer-Cloud/tracer-client/"

[workspace.dependencies]
tracer_ebpf = { path = "src/ebpf" }

anyhow = "1.0.100"
assert_cmd = "2.0.17"
async-trait = "0.1.89"
aws-config = { version = "1.8.6", features = ["behavior-version-latest"] }
aws-credential-types = "1.2.8"
aws-sdk-ec2 = "1.170.1"
aws-sdk-pricing = "1.87.0"
aws-sdk-s3 = "1.106.0"
aws-sdk-secretsmanager = "1.88.0"
axum = "0.8.5"
bollard = "0.19.3"
built = { version = "0.8.0", features = ["chrono", "git2"] }
chrono = { version = "0.4.42", features = ["serde"] }
clap = { version = "4.5.48", features = ["derive", "env"] }
colored = "3.0.0"
config = { version = "0.15.17", default-features = false, features = [
    "toml",
    "convert-case",
] }
console = "0.16.1"
daemonize = "0.5.0"
dashmap = "6.1.0"
dialoguer = "0.11.0"
dirs-next = "2.0.0"
ec2_instance_metadata = { git = "https://github.com/Tracer-Cloud/ec2-instance-metadata-rs.git", branch = "master" }
enquote = "1.1.0"
flate2 = "1.1.4"
futures-util = "0.3.31"
git2 = { version = "0.20.2", features = [
    "https",
    "vendored-openssl",
], default-features = false }
indicatif = "0.18.0"
itertools = "0.14.0"
log = "0.4.28"
mockall = "0.13.1"
nix = { version = "0.30.1", features = ["user", "process", "fs"] }
octocrab = "0.44.1"
pretty_assertions_sorted = "1.2.3"
rand = "0.9.2"
regex = "1.12.1"
reqwest = { version = "0.12.23", default-features = false, features = [
    "json",
    "rustls-tls",
    "stream",
] }
rstest = "0.25.0"
rustls = { version = "0.23.32", features = ["ring"] }
sentry = { version = "0.41.0", default-features = false, features = [
    "anyhow",
    "backtrace",
    "panic",
    "reqwest",
    "rustls",
] }
serde = { version = "1.0.219", features = ["std", "derive", "serde_derive"] }
serde_json = "1.0.145"
serde_regex = "1.1.0"
shlex = "1.3.0"
softpath = "0.2.2"
sysinfo = "0.36.1"
tar = "0.4.44"
tempfile = "3.23.0"
termion = "4.0.5"
tokio = { version = "1.47.1", features = ["full"] }
tokio-retry = "0.3.0"
tokio-util = "0.7.16"
toml = "0.9.5"
tracing = { version = "0.1.41" }
tracing-appender = "0.2.3"
tracing-subscriber = { version = "0.3.20", features = [
    "env-filter",
    "json",
    "time",
    "local-time",
] }
typed-builder = "0.21.2"
url = "2.5.4"
uuid = { version = "1.18.1", features = [
    "v4",
    "fast-rng",
    "macro-diagnostics",
] }
which = "8.0.0"
yaml-rust2 = "0.10.4"
<<<<<<< HEAD
jsonwebtoken = "10.1.0"
once_cell = "1.21.3"
hyper = "1.7.0"
=======
jsonwebtoken = "9.3.1"
>>>>>>> 2c7d613d

[profile.dev]
incremental = true

[profile.release]
incremental = false
lto = true
codegen-units = 1<|MERGE_RESOLUTION|>--- conflicted
+++ resolved
@@ -98,13 +98,7 @@
 ] }
 which = "8.0.0"
 yaml-rust2 = "0.10.4"
-<<<<<<< HEAD
 jsonwebtoken = "10.1.0"
-once_cell = "1.21.3"
-hyper = "1.7.0"
-=======
-jsonwebtoken = "9.3.1"
->>>>>>> 2c7d613d
 
 [profile.dev]
 incremental = true
