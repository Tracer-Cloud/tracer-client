[workspace]
resolver = "2"
members = ["src/tracer", "src/ebpf", "src/tracer-installer"]
default-members = ["src/tracer", "src/ebpf", "src/tracer-installer"]

[workspace.package]
version = "2025.5.15+1"
edition = "2021"
authors = ["Tracer <info@tracer.cloud>"]
homepage = "https://tracer.cloud/"
repository = "https://github.com/Tracer-Cloud/tracer-client/"

[workspace.dependencies]
tracer = { path = "src/tracer" }


anyhow = "1.0.98"
chrono = { version = "0.4.41", features = ["serde"] }
clap = { version = "4.5.41", features = ["derive"] }
daemonize = "0.5.0"
log = "0.4.27"
octocrab = "0.44.1"
reqwest = { version = "0.12.22", default-features = false, features = [
    "json",
    "rustls-tls",
    "stream",
] }
serde = { version = "1.0.219", features = ["std", "derive", "serde_derive"] }
serde_json = "1.0.140"
sysinfo = "0.36.0"
tokio = { version = "1.46.1", features = ["full"] }
tokio-util = "0.7.15"
toml = "0.9.1"
tracing = { version = "0.1.41" }
tracing-appender = "0.2.3"
sqlx = { version = "0.8.6", features = [
    "runtime-tokio-rustls",
    "postgres",
    "chrono",
] }

ec2_instance_metadata = "0.3.0"
rand = "0.9.1"
uuid = { version = "1.17.0", features = [
    "v4",
    "fast-rng",
    "macro-diagnostics",
] }


<<<<<<< HEAD
aws-config = { version = "1.8.1", features = ["behavior-version-latest"] }
aws-sdk-pricing = "1.77.0"
aws-sdk-s3 = "1.96.0"
aws-credential-types = "1.2.3"
aws-sdk-secretsmanager = "1.78.0"
=======
aws-config = { version = "1.6.3", features = ["behavior-version-latest"] }
aws-sdk-pricing = "1.74.0"
aws-sdk-s3 = "1.91.0"
aws-credential-types = "1.2.2"
aws-sdk-secretsmanager = "1.76.0"
aws-sdk-ec2 = "1.141.0"
>>>>>>> 4723e38f

tracing-subscriber = { version = "0.3.19", features = [
    "env-filter",
    "json",
    "time",
    "local-time",
] }
dirs = "6.0.0"
serde-query = "0.2.0"
itertools = "0.14.0"
percent-encoding = "2.3.1"
colored = "3.0.0"
axum = "0.8.4"
tempfile = "3.20.0"
config = { version = "0.15.13", default-features = false, features = [
    "toml",
    "convert-case",
] }
serial_test = "3.2.0"
dotenv = "0.15.0"
sentry = { version = "0.41.0", default-features = false, features = [
    "anyhow",
    "backtrace",
    "reqwest",
    "rustls",
    "panic",
] }
rstest = "0.25.0"
typed-builder = "0.21.0"
futures-util = "0.3.31"
dialoguer = "0.11.0"
console = "0.15.11"
mockall = "0.13.1"
regex = "1.11.1"
rustls = { version = "0.23.29", features = ["ring"] }
shlex = "1.3.0"
yaml-rust2 = "0.10.3"
pretty_assertions_sorted = "1.2.3"
bollard = "0.19.1"
built = { version = "0.8.0", features = ["chrono", "git2"] }
multi_index_map = "0.15.0"
tokio-retry = "0.3.0"
termion= "4.0.5"<|MERGE_RESOLUTION|>--- conflicted
+++ resolved
@@ -48,20 +48,12 @@
 ] }
 
 
-<<<<<<< HEAD
 aws-config = { version = "1.8.1", features = ["behavior-version-latest"] }
 aws-sdk-pricing = "1.77.0"
 aws-sdk-s3 = "1.96.0"
 aws-credential-types = "1.2.3"
 aws-sdk-secretsmanager = "1.78.0"
-=======
-aws-config = { version = "1.6.3", features = ["behavior-version-latest"] }
-aws-sdk-pricing = "1.74.0"
-aws-sdk-s3 = "1.91.0"
-aws-credential-types = "1.2.2"
-aws-sdk-secretsmanager = "1.76.0"
-aws-sdk-ec2 = "1.141.0"
->>>>>>> 4723e38f
+
 
 tracing-subscriber = { version = "0.3.19", features = [
     "env-filter",
