--- conflicted
+++ resolved
@@ -1,10 +1,6 @@
 [package]
 name = "tracer-daemon"
-<<<<<<< HEAD
-version = "0.0.28"
-=======
 version = "0.0.30"
->>>>>>> 77155dc8
 edition = "2021"
 
 [dependencies]
