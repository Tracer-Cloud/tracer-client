[workspace]
resolver = "2"
members = [
    "src/cli",
    "src/cloud_providers/aws",
    "src/daemon",
    "src/client",
    "src/extracts",
    "src/common",
    "src/ebpf"
]
default-members = [
    "src/cli",
    "src/cloud_providers/aws",
    "src/daemon",
    "src/client",
    "src/extracts",
    "src/common",
    "src/ebpf"
]

[workspace.package]
name = "tracer"
version = "2025.5.15+1"
edition = "2021"
authors = ["Tracer <info@tracer.cloud>"]
homepage = "http://tracer.cloud/"
repository = "https://github.com/Tracer-Cloud/tracer-client/"

[workspace.dependencies]
tracer_aws = { path = "src/cloud_providers/aws" }
tracer_client = { path = "src/client" }
tracer_common = { path = "src/common" }
tracer_extracts = { path = "src/extracts" }
tracer_daemon = { path = "src/daemon" }
tracer_cli = { path = "src/cli" }


anyhow = "1.0.98"
chrono = { version = "0.4.38", features = ["serde"] }
clap = { version = "4.5.39", features = ["derive"] }
daemonize = "0.5"
homedir = "0.2.1"
lazy_static = "1.5.0"
log = "0.4.21"
octocrab = "0.44.0"
predicates = "3.1.2"
reqwest = { version = "0.12.13", default-features = false, features = ["json", "rustls-tls"] }
serde = { version = "1.0", features = ["std", "derive", "serde_derive"] }
serde_json = "1.0.117"
sysinfo = "0.30"
tokio = { version = "1.45.0", features = ["full"] }
tokio-util = "0.7.15"
toml = "0.8.22"
tracing = { version = "0.1.40" }
tracing-appender = "0.2"
sqlx = { version = "0.8.3", features = ["runtime-tokio-rustls", "postgres", "chrono"] }

ec2_instance_metadata = "0.3.0"
rand = "0.9.1"
uuid = { version = "1.17.0", features = ["v4", "fast-rng", "macro-diagnostics"] }
once_cell = "1.21.3"

aws-config = { version = "1.6.3", features = ["behavior-version-latest"] }
<<<<<<< HEAD
aws-sdk-s3 = "1.69.0"
aws-sdk-pricing = "1.74.0"
=======
aws-sdk-s3 = "1.90.0"
aws-sdk-pricing = "1.71.0"
>>>>>>> ba0e69ac
aws-credential-types = "1.2.2"
aws-sdk-secretsmanager = "1.75.0"

tracing-subscriber = { version = "0.3.18", features = ["env-filter", "json", "time", "local-time"] }
dirs = "6.0.0"
serde-query = "0.2.0"
itertools = "0.14.0"
percent-encoding = "2.3.1"
colored = "3.0.0"
axum = "0.8.3"
tempfile = "3.20.0"
config = { version = "0.15.11", default-features = false, features = ["toml", "convert-case"] }
serial_test = "3.1.1"
dotenv = "0.15"
bollard = "0.19.0"
assert_cmd = "2.0"
which = { version = "6.0.0", default-features = false }
bytes = "1.10.1"
libc = { version = "0.2.172", default-features = false }
sentry = { version = "0.38.1", default-features = false, features = ["anyhow", "backtrace", "reqwest", "rustls", "panic"] }
rstest = "0.25.0"
typed-builder = "0.21.0"
futures-util = "0.3"
dialoguer = "0.11.0"
console = "0.15.11"
mockall = "0.13.1"<|MERGE_RESOLUTION|>--- conflicted
+++ resolved
@@ -62,13 +62,8 @@
 once_cell = "1.21.3"
 
 aws-config = { version = "1.6.3", features = ["behavior-version-latest"] }
-<<<<<<< HEAD
-aws-sdk-s3 = "1.69.0"
 aws-sdk-pricing = "1.74.0"
-=======
 aws-sdk-s3 = "1.90.0"
-aws-sdk-pricing = "1.71.0"
->>>>>>> ba0e69ac
 aws-credential-types = "1.2.2"
 aws-sdk-secretsmanager = "1.75.0"
 
