[package]
name = "tracer"
version = "0.0.130"
edition = "2021"

[dependencies]
anyhow = "1.0.86"
assert_cmd = "2.0.15"
async-recursion = "1.1.1"
chrono = { version = "0.4.38", features = ["serde"] }
clap = { version = "4.5.7", features = ["derive"] }
daemonize = "0.5"
homedir = "0.2.1"
lazy_static = "1.5.0"
log = "0.4.21"
octocrab = "0.38.0"
predicates = "3.1.2"
regex = "1.10.6"
random-string = "1.1.0"
reqwest = { version = "0.12", features = ["json"] }
serde = { version = "1.0", features = ["std", "derive", "serde_derive"] }
serde_json = "1.0.117"
serial_test = "3.1.1"
sysinfo = "0.30"
tempfile = "3.11.0"
tokio = { version = "1.38.0", features = ["full"] }
tokio-util = "0.7.11"
toml = "0.8.14"
tracing = {version = "0.1.40", features = ["valuable"]}
url = "2.5.2"
linemux = "0.3.0"
tokio-stream = "0.1.15"
futures-util = "0.3.30"

parquet = "53.3.0"
arrow = "53.3.0"

ec2_instance_metadata = "0.3.0"
rand = "0.8.5"
uuid = { version = "1.11.1", features = [ "v4", "fast-rng", "macro-diagnostics"] }
once_cell = "1.20.2"

aws-config = { version = "1.1.7", features = ["behavior-version-latest"] }
aws-sdk-s3 = "1.69.0"
aws-credential-types = "1.2.1"
<<<<<<< HEAD

#valuable = {version = "0.1.1", features = ["derive"]}
tracing-log = "0.2.0"
tracing-loki = "0.2.5"

#tracing-core = {version = "0.1.33", features = ["valuable"]}
tracing-subscriber = { version = "0.3.18", features = ["env-filter", "json", "valuable"] }

[dev-dependencies]
env_logger = "0.9"
tempdir = "0.3.7"
=======
dirs = "6.0.0"

[dev-dependencies]
env_logger = "0.9"
tempdir = "0.3.7"
>>>>>>> c6322537
<|MERGE_RESOLUTION|>--- conflicted
+++ resolved
@@ -43,7 +43,6 @@
 aws-config = { version = "1.1.7", features = ["behavior-version-latest"] }
 aws-sdk-s3 = "1.69.0"
 aws-credential-types = "1.2.1"
-<<<<<<< HEAD
 
 #valuable = {version = "0.1.1", features = ["derive"]}
 tracing-log = "0.2.0"
@@ -55,10 +54,4 @@
 [dev-dependencies]
 env_logger = "0.9"
 tempdir = "0.3.7"
-=======
-dirs = "6.0.0"
-
-[dev-dependencies]
-env_logger = "0.9"
 tempdir = "0.3.7"
->>>>>>> c6322537
