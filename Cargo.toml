[workspace]
resolver = "2"
members = [
    "src/cli",
    "src/cloud_providers/aws",
    "src/daemon",
    "src/client",
    "src/extracts",
    "src/common",
    "src/ebpf"
]
default-members = [
    "src/cli",
    "src/cloud_providers/aws",
    "src/daemon",
    "src/client",
    "src/extracts",
    "src/common",
    "src/ebpf"
]

[workspace.package]
version = "2025.5.15+1"
edition = "2021"
authors = ["Tracer <info@tracer.cloud>"]
homepage = "http://tracer.cloud/"
repository = "https://github.com/Tracer-Cloud/tracer-client/"

[workspace.dependencies]
tracer_aws = { path = "src/cloud_providers/aws" }
tracer_client = { path = "src/client" }
tracer_common = { path = "src/common" }
tracer_extracts = { path = "src/extracts" }
tracer_daemon = { path = "src/daemon" }
tracer_cli = { path = "src/cli" }


anyhow = "1.0.98"
chrono = { version = "0.4.38", features = ["serde"] }
clap = { version = "4.5.39", features = ["derive"] }
daemonize = "0.5"
homedir = "0.2.1"
lazy_static = "1.5.0"
log = "0.4.21"
octocrab = "0.44.0"
predicates = "3.1.2"
<<<<<<< HEAD
random-string = "1.1.0"
reqwest = { version = "0.12.13", default-features = false, features = ["json", "rustls-tls"] }
rustls = "0.23.27"
=======
reqwest = { version = "0.12.13", default-features = false, features = ["json", "rustls-tls"] }
>>>>>>> 75346e94
serde = { version = "1.0", features = ["std", "derive", "serde_derive"] }
serde_json = "1.0.117"
sysinfo = "0.30"
tokio = { version = "1.45.0", features = ["full"] }
tokio-util = "0.7.15"
toml = "0.8.22"
tracing = { version = "0.1.40" }
tracing-appender = "0.2"
sqlx = { version = "0.8.3", features = ["runtime-tokio-rustls", "postgres", "chrono"] }

ec2_instance_metadata = "0.3.0"
rand = "0.9.1"
uuid = { version = "1.17.0", features = ["v4", "fast-rng", "macro-diagnostics"] }
once_cell = "1.21.3"

aws-config = { version = "1.6.3", features = ["behavior-version-latest"] }
aws-sdk-pricing = "1.74.0"
aws-sdk-s3 = "1.90.0"
aws-credential-types = "1.2.2"
aws-sdk-secretsmanager = "1.75.0"

tracing-subscriber = { version = "0.3.18", features = ["env-filter", "json", "time", "local-time"] }
dirs = "6.0.0"
serde-query = "0.2.0"
itertools = "0.14.0"
percent-encoding = "2.3.1"
colored = "3.0.0"
axum = "0.8.3"
tempfile = "3.20.0"
config = { version = "0.15.11", default-features = false, features = ["toml", "convert-case"] }
serial_test = "3.1.1"
dotenv = "0.15"
bollard = "0.19.0"
assert_cmd = "2.0"
which = { version = "6.0.0", default-features = false }
bytes = "1.10.1"
libc = { version = "0.2.172", default-features = false }
sentry = { version = "0.38.1", default-features = false, features = ["anyhow", "backtrace", "reqwest", "rustls", "panic"] }
rstest = "0.25.0"
typed-builder = "0.21.0"
futures-util = "0.3"
dialoguer = "0.11.0"
console = "0.15.11"
mockall = "0.13.1"
regex = "1.0"<|MERGE_RESOLUTION|>--- conflicted
+++ resolved
@@ -44,13 +44,10 @@
 log = "0.4.21"
 octocrab = "0.44.0"
 predicates = "3.1.2"
-<<<<<<< HEAD
 random-string = "1.1.0"
 reqwest = { version = "0.12.13", default-features = false, features = ["json", "rustls-tls"] }
 rustls = "0.23.27"
-=======
 reqwest = { version = "0.12.13", default-features = false, features = ["json", "rustls-tls"] }
->>>>>>> 75346e94
 serde = { version = "1.0", features = ["std", "derive", "serde_derive"] }
 serde_json = "1.0.117"
 sysinfo = "0.30"
