[workspace]
resolver = "2"
members = [
    "src/cli",
    "src/cloud_providers/aws",
    "src/daemon",
    "src/client",
    "src/extracts",
    "src/common",
<<<<<<< HEAD
    "src/ebpf",
=======
    "src/ebpf"
>>>>>>> 9894417b
]
default-members = [
    "src/cli",
    "src/cloud_providers/aws",
    "src/daemon",
    "src/client",
    "src/extracts",
    "src/common",
<<<<<<< HEAD
    "src/ebpf",
=======
    "src/ebpf"
>>>>>>> 9894417b
]

[workspace.package]
version = "2025.5.15+1"
edition = "2021"
authors = ["Tracer <info@tracer.cloud>"]
homepage = "http://tracer.cloud/"
repository = "https://github.com/Tracer-Cloud/tracer-client/"

[workspace.dependencies]
tracer_aws = { path = "src/cloud_providers/aws" }
tracer_client = { path = "src/client" }
tracer_common = { path = "src/common" }
tracer_extracts = { path = "src/extracts" }
tracer_daemon = { path = "src/daemon" }
tracer_cli = { path = "src/cli" }


anyhow = "1.0.98"
chrono = { version = "0.4.38", features = ["serde"] }
clap = { version = "4.5.39", features = ["derive"] }
daemonize = "0.5"
homedir = "0.2.1"
lazy_static = "1.5.0"
log = "0.4.21"
octocrab = "0.44.0"
predicates = "3.1.2"
<<<<<<< HEAD
reqwest = { version = "0.12.13", default-features = false, features = [
    "json",
    "rustls-tls",
] }
=======
reqwest = { version = "0.12.13", default-features = false, features = ["json", "rustls-tls"] }
>>>>>>> 9894417b
serde = { version = "1.0", features = ["std", "derive", "serde_derive"] }
serde_json = "1.0.117"
sysinfo = "0.30"
tokio = { version = "1.45.0", features = ["full"] }
tokio-util = "0.7.15"
toml = "0.8.22"
tracing = { version = "0.1.40" }
tracing-appender = "0.2"
<<<<<<< HEAD
sqlx = { version = "0.8.3", features = [
    "runtime-tokio-rustls",
    "postgres",
    "chrono",
] }

ec2_instance_metadata = "0.3.0"
rand = "0.9.1"
uuid = { version = "1.17.0", features = [
    "v4",
    "fast-rng",
    "macro-diagnostics",
] }
=======
sqlx = { version = "0.8.3", features = ["runtime-tokio-rustls", "postgres", "chrono"] }

ec2_instance_metadata = "0.3.0"
rand = "0.9.1"
uuid = { version = "1.17.0", features = ["v4", "fast-rng", "macro-diagnostics"] }
>>>>>>> 9894417b
once_cell = "1.21.3"

aws-config = { version = "1.6.3", features = ["behavior-version-latest"] }
aws-sdk-pricing = "1.74.0"
aws-sdk-s3 = "1.90.0"
aws-credential-types = "1.2.2"
aws-sdk-secretsmanager = "1.75.0"

<<<<<<< HEAD
tracing-subscriber = { version = "0.3.18", features = [
    "env-filter",
    "json",
    "time",
    "local-time",
] }
=======
tracing-subscriber = { version = "0.3.18", features = ["env-filter", "json", "time", "local-time"] }
>>>>>>> 9894417b
dirs = "6.0.0"
serde-query = "0.2.0"
itertools = "0.14.0"
percent-encoding = "2.3.1"
colored = "3.0.0"
axum = "0.8.3"
tempfile = "3.20.0"
config = { version = "0.15.11", default-features = false, features = [
    "toml",
    "convert-case",
] }
serial_test = "3.1.1"
dotenv = "0.15"
bollard = "0.19.0"
assert_cmd = "2.0"
which = { version = "6.0.0", default-features = false }
bytes = "1.10.1"
libc = { version = "0.2.172", default-features = false }
<<<<<<< HEAD
sentry = { version = "0.38.1", default-features = false, features = [
    "anyhow",
    "backtrace",
    "reqwest",
    "rustls",
    "panic",
] }
=======
sentry = { version = "0.38.1", default-features = false, features = ["anyhow", "backtrace", "reqwest", "rustls", "panic"] }
>>>>>>> 9894417b
rstest = "0.25.0"
typed-builder = "0.21.0"
futures-util = "0.3"
dialoguer = "0.11.0"
console = "0.15.11"
<<<<<<< HEAD
mockall = "0.13.1"
regex = "1.0"
=======
mockall = "0.13.1"
>>>>>>> 9894417b
<|MERGE_RESOLUTION|>--- conflicted
+++ resolved
@@ -7,11 +7,7 @@
     "src/client",
     "src/extracts",
     "src/common",
-<<<<<<< HEAD
-    "src/ebpf",
-=======
     "src/ebpf"
->>>>>>> 9894417b
 ]
 default-members = [
     "src/cli",
@@ -20,11 +16,7 @@
     "src/client",
     "src/extracts",
     "src/common",
-<<<<<<< HEAD
-    "src/ebpf",
-=======
     "src/ebpf"
->>>>>>> 9894417b
 ]
 
 [workspace.package]
@@ -52,14 +44,7 @@
 log = "0.4.21"
 octocrab = "0.44.0"
 predicates = "3.1.2"
-<<<<<<< HEAD
-reqwest = { version = "0.12.13", default-features = false, features = [
-    "json",
-    "rustls-tls",
-] }
-=======
 reqwest = { version = "0.12.13", default-features = false, features = ["json", "rustls-tls"] }
->>>>>>> 9894417b
 serde = { version = "1.0", features = ["std", "derive", "serde_derive"] }
 serde_json = "1.0.117"
 sysinfo = "0.30"
@@ -68,27 +53,11 @@
 toml = "0.8.22"
 tracing = { version = "0.1.40" }
 tracing-appender = "0.2"
-<<<<<<< HEAD
-sqlx = { version = "0.8.3", features = [
-    "runtime-tokio-rustls",
-    "postgres",
-    "chrono",
-] }
-
-ec2_instance_metadata = "0.3.0"
-rand = "0.9.1"
-uuid = { version = "1.17.0", features = [
-    "v4",
-    "fast-rng",
-    "macro-diagnostics",
-] }
-=======
 sqlx = { version = "0.8.3", features = ["runtime-tokio-rustls", "postgres", "chrono"] }
 
 ec2_instance_metadata = "0.3.0"
 rand = "0.9.1"
 uuid = { version = "1.17.0", features = ["v4", "fast-rng", "macro-diagnostics"] }
->>>>>>> 9894417b
 once_cell = "1.21.3"
 
 aws-config = { version = "1.6.3", features = ["behavior-version-latest"] }
@@ -97,16 +66,7 @@
 aws-credential-types = "1.2.2"
 aws-sdk-secretsmanager = "1.75.0"
 
-<<<<<<< HEAD
-tracing-subscriber = { version = "0.3.18", features = [
-    "env-filter",
-    "json",
-    "time",
-    "local-time",
-] }
-=======
 tracing-subscriber = { version = "0.3.18", features = ["env-filter", "json", "time", "local-time"] }
->>>>>>> 9894417b
 dirs = "6.0.0"
 serde-query = "0.2.0"
 itertools = "0.14.0"
@@ -114,10 +74,7 @@
 colored = "3.0.0"
 axum = "0.8.3"
 tempfile = "3.20.0"
-config = { version = "0.15.11", default-features = false, features = [
-    "toml",
-    "convert-case",
-] }
+config = { version = "0.15.11", default-features = false, features = ["toml", "convert-case"] }
 serial_test = "3.1.1"
 dotenv = "0.15"
 bollard = "0.19.0"
@@ -125,25 +82,11 @@
 which = { version = "6.0.0", default-features = false }
 bytes = "1.10.1"
 libc = { version = "0.2.172", default-features = false }
-<<<<<<< HEAD
-sentry = { version = "0.38.1", default-features = false, features = [
-    "anyhow",
-    "backtrace",
-    "reqwest",
-    "rustls",
-    "panic",
-] }
-=======
 sentry = { version = "0.38.1", default-features = false, features = ["anyhow", "backtrace", "reqwest", "rustls", "panic"] }
->>>>>>> 9894417b
 rstest = "0.25.0"
 typed-builder = "0.21.0"
 futures-util = "0.3"
 dialoguer = "0.11.0"
 console = "0.15.11"
-<<<<<<< HEAD
 mockall = "0.13.1"
-regex = "1.0"
-=======
-mockall = "0.13.1"
->>>>>>> 9894417b
+regex = "1.0"