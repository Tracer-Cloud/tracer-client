<h2 align="left">
Tracer Linux Agent: Observability for Scientific HPC Workloads
</h2>

![Tracer Banner](docs/images/tracer-banner-image.jpeg)

## What Is Tracer and Why Use It? 
- Tracer is a monitoring solution that optimizes HPC workloads for speed and cost efficiency. It features a one-line install Linux agent and instant dashboards for real-time insights into scientific computing environments.

- Unlike industry agnostic monitoring agents, Tracer structures DevOps data for scientific pipelines, providing clear visibility into pipeline stages and execution runs. In environments like AWS Batch, users struggle to track which processes or containers belong to the same pipeline and frequently lose logs from failed containers, making debugging difficult.

- Tracer solves this by intelligently organizing and labeling pipelines, execution runs, and steps. Because it runs directly on Linux, it requires no code changes and supports any programming language, unlike point solutions that work only with one framework. This makes integration effortless even across multi-workload IT environments, including AlphaFold, Slurm, Airflow, Nextflow and also local Bash scripts.

- Architected for regulated industries, it ensures enterprise-grade security, with data never leaving your infrastructure, which is not the case with solutions such as DataDog. 

## Key Features 
New metrics that help you speed up your pipelines and maximize your budget:
- Time and cost per dataset processed
- Execution duration and bottleneck identifcation for each pipeline step
- Cost attribution across pipelines, teams, and environments (dev, CI/CD, prod)

<br />

![Wing Demo](docs/images/GitHubDemo1.gif)

## ⚡️ More Powerful Capabilities:
- Unified Monitoring: Track all your HPC pipelines in a single, centralized dashboard
- Faster Debugging: Identify CPU, RAM, and I/O bottlenecks instantly, and never lose AWS Batch container logs again
- Optimization & Savings: Spot computional waste and cut costs by up to 45% in computational biology workloads
- Enterprise-Grade Security: Airgapped deployment keeps all data within your infrastructure
- Upcoming Roadmap:
    - Q1 2025: Advanced Cost Attribution
    - Q2 2025: Performance Optimization for HPC
    - H2 2025: Automated Error Database

## Quickstart Installation
### 1. Install Tracer With One Line of Code
Run the following command to install Tracer on your Linux Ubuntu system (the following installation command points to the latest development binary build from the `main` branch): 
```bash
<<<<<<< HEAD
curl -sSL https://186371cb.tracer-client.pages.dev/installation-script-development.sh | bash && source ~/.bashrc
=======
su - ubuntu -c "curl -sSL https://tracer-client.pages.dev/installation-script-development.sh | bash && source ~/.bashrc"
>>>>>>> 9f966b94
 ```
### 2. Initialize a Pipeline
Set up your pipeline by specifying a name:
```bash
tracer init --pipeline-name <YOUR_PIPELINE_NAME>
 ```

### 3. Infrastructure Setup  
You can run a single command from this repository to provision the required infrastructure:
- AWS account with access to a PostgreSQL database
- Grafana instance (Amazon Managed Grafana recommended)

```bash
cd infrastructure && terraform apply
 ```

### 4. View Instant Dashboards 
Run the following command to retrieve your dashboard URL:

```bash
tracer info
 ```

Open the link to access real-time dashboard insights into your computational workloads:

![Tracer Info](docs/images/20250316-tracer-info.png)


## Table of Contents
- [🎯 Tracer Tutorial](docs/README.MD) - Tracer Tutorial: Monitoring Your First Nextflow Pipeline on AWS
- [🔍 Examples](docs/EXAMPLES.md) – Explore real-world use cases 
- [🛣️ Infrastructure Setup](docs/INFRASTRUCTURE_SETUP.md) – 1 Command deployment
- [📚 Development](DOCUMENTATION.md) – Learn more about how to setup your development environment
- [🤝 Contributing](docs/CONTRIBUTING.md) – Join the community and contribute


## Mission

> *"The goal of Tracer's Rust agent is to equip scientists and engineers with DevOps intelligence to efficiently harness massive computational power for humanity's most critical challenges."*<|MERGE_RESOLUTION|>--- conflicted
+++ resolved
@@ -37,11 +37,7 @@
 ### 1. Install Tracer With One Line of Code
 Run the following command to install Tracer on your Linux Ubuntu system (the following installation command points to the latest development binary build from the `main` branch): 
 ```bash
-<<<<<<< HEAD
 curl -sSL https://186371cb.tracer-client.pages.dev/installation-script-development.sh | bash && source ~/.bashrc
-=======
-su - ubuntu -c "curl -sSL https://tracer-client.pages.dev/installation-script-development.sh | bash && source ~/.bashrc"
->>>>>>> 9f966b94
  ```
 ### 2. Initialize a Pipeline
 Set up your pipeline by specifying a name:
