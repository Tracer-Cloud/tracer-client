--- conflicted
+++ resolved
@@ -5,15 +5,9 @@
 ![Tracer-Banner](https://github.com/user-attachments/assets/5bbbdcee-11ca-4f09-b042-a5259309b7e4)
 
 
-<<<<<<< HEAD
-## What Is Tracer and Why Use It?
-- Tracer is a system-level observability platform purpose-built for scientific computing. It combines cutting-edge technological advances with the deep understanding of scientific industries to give insights into their speed and costs.
-  Its one-line install Linux agent and instant dashboards allow for real-time insights into scientific computing environments.
-=======
 ## What Is Tracer and Why Use It? 
 - Tracer is a system-level observability platform purpose-built for scientific computing. It combines cutting-edge technological advances with the deep understanding of scientific industries to give insights into their speed and costs.
 Its one-line install Linux agent and instant dashboards allow for real-time insights into scientific computing environments.
->>>>>>> 19e26095
 
 - Unlike industry agnostic monitoring agents, Tracer structures DevOps data for scientific pipelines, providing clear visibility into pipeline stages and execution runs. In environments like AWS Batch, where processes and containers are loosely connected, users struggle to understand which processes belong to which pipeline run, and frequently lose logs from failed containers, making debugging difficult.
 
