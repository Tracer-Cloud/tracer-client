# Tracer Daemon Instructions

## How to check if Tracer Daemon Is Running:

```bash
$ps -e | grep tracer
```


### Running S3 Integration

This section outlines the requirements and setup necessary to use the S3 integration effectively. The S3 client supports flexible credential loading mechanisms.

---

### **Requirements**

1. **AWS Credentials**
   - Ensure your AWS credentials are available in one of the following locations:
     - `~/.aws/credentials` file with the appropriate profiles.
     - Environment variables (`AWS_ACCESS_KEY_ID`, `AWS_SECRET_ACCESS_KEY`).

2. **IAM Role (Optional)**
   - If running within an AWS environment (e.g., EC2, Lambda), you can use an IAM role to assume credentials automatically.


---

### **Initialization**
The S3 client initializes with the following options:
- **`profile`**: Load credentials from a named profile in the `~/.aws/credentials` file.
- **`role_arn`**: Assume an IAM role to obtain temporary credentials.
- **Fallback**: Automatically loads credentials from env when neither `profile` nor `role_arn` is provided.

#### Credential Sources
1. **Profile Name (`profile`)**:
   - Set up a profile in your `~/.aws/credentials` file.
   - Example:
     ```ini
     [my-profile]
     aws_access_key_id = YOUR_ACCESS_KEY_ID
     aws_secret_access_key = YOUR_SECRET_ACCESS_KEY
     ```
   - Pass the profile name as an argument to `new`.

2. **Assume Role (`role_arn`)**:
   - Provide a valid `role_arn` to assume an IAM role and retrieve temporary credentials. E.g: `"arn:aws:iam::123456789012:role/MyRole"`

3. **Default Credentials**:
   - If no `profile` or `role_arn` is provided, credentials are loaded automatically based on the default AWS configuration.

<<<<<<< HEAD
=======
#### Docker
1. **why you need to run docker with localstack**
- To test the S3 integration the client uses localstack which is setup by docker. 
- The docker compose file is located in the root of the repo. 

2. **how to run docker with localstack**
- ensure LocalStack is installed and running. You can start it using Docker:
   ```bash
   docker run -d -p 4566:4566 -p 4571:4571 localstack/localstack
   ```

>>>>>>> c6322537
---

### **Notes**
1. **Credential Resolution**
   - The function will panic if both `profile` and `role_arn` are provided.
   - It will also panic if no valid credentials are found during initialization.

2. **AWS Region**
   - Ensure the specified `region` matches the location of your S3 buckets.

---

## Development


### Troubleshooting

-  error: failed to run custom build command for `openssl-sys v0.9.103` or ssl related issues
install libssl-dev & pkg_config if not installed
	```bash
	sudo apt install libssl-dev pkg-config 
<<<<<<< HEAD
	```
=======
	```



# Changes made Jan 24th 2025
- Switch from us-east-2 to us-east-1 because this is the default region used by most people, and it can cause confusion. 
- Switch to "default" profile in aws config if "me" profile is not found. 
>>>>>>> c6322537
<|MERGE_RESOLUTION|>--- conflicted
+++ resolved
@@ -49,8 +49,6 @@
 3. **Default Credentials**:
    - If no `profile` or `role_arn` is provided, credentials are loaded automatically based on the default AWS configuration.
 
-<<<<<<< HEAD
-=======
 #### Docker
 1. **why you need to run docker with localstack**
 - To test the S3 integration the client uses localstack which is setup by docker. 
@@ -62,7 +60,6 @@
    docker run -d -p 4566:4566 -p 4571:4571 localstack/localstack
    ```
 
->>>>>>> c6322537
 ---
 
 ### **Notes**
@@ -84,9 +81,6 @@
 install libssl-dev & pkg_config if not installed
 	```bash
 	sudo apt install libssl-dev pkg-config 
-<<<<<<< HEAD
-	```
-=======
 	```
 
 
@@ -94,4 +88,70 @@
 # Changes made Jan 24th 2025
 - Switch from us-east-2 to us-east-1 because this is the default region used by most people, and it can cause confusion. 
 - Switch to "default" profile in aws config if "me" profile is not found. 
->>>>>>> c6322537
+
+
+
+### Running S3 Integration
+
+This section outlines the requirements and setup necessary to use the S3 integration effectively. The S3 client supports flexible credential loading mechanisms.
+
+---
+
+### **Requirements**
+
+1. **AWS Credentials**
+   - Ensure your AWS credentials are available in one of the following locations:
+     - `~/.aws/credentials` file with the appropriate profiles.
+     - Environment variables (`AWS_ACCESS_KEY_ID`, `AWS_SECRET_ACCESS_KEY`).
+
+2. **IAM Role (Optional)**
+   - If running within an AWS environment (e.g., EC2, Lambda), you can use an IAM role to assume credentials automatically.
+
+
+---
+
+### **Initialization**
+The S3 client initializes with the following options:
+- **`profile`**: Load credentials from a named profile in the `~/.aws/credentials` file.
+- **`role_arn`**: Assume an IAM role to obtain temporary credentials.
+- **Fallback**: Automatically loads credentials from env when neither `profile` nor `role_arn` is provided.
+
+#### Credential Sources
+1. **Profile Name (`profile`)**:
+   - Set up a profile in your `~/.aws/credentials` file.
+   - Example:
+     ```ini
+     [my-profile]
+     aws_access_key_id = YOUR_ACCESS_KEY_ID
+     aws_secret_access_key = YOUR_SECRET_ACCESS_KEY
+     ```
+   - Pass the profile name as an argument to `new`.
+
+2. **Assume Role (`role_arn`)**:
+   - Provide a valid `role_arn` to assume an IAM role and retrieve temporary credentials. E.g: `"arn:aws:iam::123456789012:role/MyRole"`
+
+3. **Default Credentials**:
+   - If no `profile` or `role_arn` is provided, credentials are loaded automatically based on the default AWS configuration.
+
+---
+
+### **Notes**
+1. **Credential Resolution**
+   - The function will panic if both `profile` and `role_arn` are provided.
+   - It will also panic if no valid credentials are found during initialization.
+
+2. **AWS Region**
+   - Ensure the specified `region` matches the location of your S3 buckets.
+
+---
+
+## Development
+
+
+### Troubleshooting
+
+-  error: failed to run custom build command for `openssl-sys v0.9.103` or ssl related issues
+install libssl-dev & pkg_config if not installed
+	```bash
+	sudo apt install libssl-dev pkg-config 
+	```