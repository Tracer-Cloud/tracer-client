--- conflicted
+++ resolved
@@ -12,12 +12,7 @@
     run_id: Option<String>,
     // NOTE: Tying a pipeline_name to the events recorder because, you can only start one pipeline at a time
     pipeline_name: Option<String>,
-<<<<<<< HEAD
-    tags: Vec<String>,
-=======
-    aws_batch_job_id: Option<String>,
     tags: Option<PipelineTags>,
->>>>>>> b66731f1
 }
 
 #[derive(Debug, Serialize, Deserialize, Clone, Copy)]
@@ -66,12 +61,7 @@
             run_id,
             run_name,
             pipeline_name,
-<<<<<<< HEAD
-            tags: Vec::new(),
-=======
-            aws_batch_job_id,
             tags: None,
->>>>>>> b66731f1
         }
     }
 
