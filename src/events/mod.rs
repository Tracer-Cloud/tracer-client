// src/events/mod.rs
use crate::http_client::send_http_event;
use anyhow::{Context, Result};
use chrono::Utc;
use serde_json::json;
use tracing::info;

<<<<<<< HEAD
pub async fn send_log_event(service_url: &str, api_key: &str, message: String) -> Result<()> {
=======
#[derive(Debug)]
pub enum EventStatus {
    #[allow(dead_code)]
    NewRun,
}

impl std::fmt::Display for EventStatus {
    fn fmt(&self, f: &mut std::fmt::Formatter<'_>) -> std::fmt::Result {
        write!(
            f,
            "{}",
            match self {
                EventStatus::NewRun => "new_run".to_string(),
            }
        )
    }
}

pub async fn send_log_event(service_url: &str, api_key: &str, message: String) -> Result<String> {
>>>>>>> c849cd8c
    let log_entry = json!({
        "message": message,
        "process_type": "pipeline",
        "process_status": "run_status_message",
        "event_type": "process_status",
        "timestamp": Utc::now().timestamp_millis() as f64 / 1000.,
    });

    send_http_event(service_url, api_key, &log_entry)
        .await
        .context("Failed to send HTTP event")
}

pub async fn send_alert_event(service_url: &str, api_key: &str, message: String) -> Result<String> {
    let alert_entry = json!({
        "message": message,
        "process_type": "pipeline",
        "process_status": "alert",
        "event_type": "process_status",
        "timestamp": Utc::now().timestamp_millis() as f64 / 1000.,
    });

    send_http_event(service_url, api_key, &alert_entry)
        .await
        .context("Failed to send HTTP event")
}

<<<<<<< HEAD
pub async fn send_end_run_event(service_url: &str, api_key: &str) -> Result<()> {
=======
pub async fn send_start_run_event(service_url: &str, api_key: &str) -> Result<String> {
    info!("Starting new pipeline...");

    let init_entry = json!({
        "message": "[CLI] Starting new pipeline run",
        "process_type": "pipeline",
        "process_status": "new_run",
        "event_type": "process_status",
        "timestamp": Utc::now().timestamp_millis() as f64 / 1000.,
    });

    let result = send_http_event(service_url, api_key, &init_entry).await;

    info!("Started pipeline run successfully...");
    result
}

pub async fn send_end_run_event(service_url: &str, api_key: &str) -> Result<String> {
>>>>>>> c849cd8c
    info!("Finishing pipeline run...");

    let end_entry = json!({
        "message": "[CLI] Finishing pipeline run",
        "process_type": "pipeline",
        "process_status": "finished_run",
        "event_type": "process_status",
        "timestamp": Utc::now().timestamp_millis() as f64 / 1000.,
    });

    let result = send_http_event(service_url, api_key, &end_entry).await;

    info!("Ended pipeline run successfully...");
    result
}

pub async fn send_daemon_start_event(service_url: &str, api_key: &str) -> Result<String> {
    let daemon_start_entry: serde_json::Value = json!({
        "message": "[CLI] Starting daemon",
        "process_type": "pipeline",
        "process_status": "daemon_start",
        "event_type": "process_status",
        "timestamp": Utc::now().timestamp_millis() as f64 / 1000.,
    });

    send_http_event(service_url, api_key, &daemon_start_entry).await
}

pub async fn send_update_tags_event(
    service_url: &str,
    api_key: &str,
    tags: Vec<String>,
) -> Result<String> {
    let tags_entry = json!({
        "tags": tags,
        "message": "[CLI] Updating tags",
        "process_type": "pipeline",
        "process_status": "tag_update",
        "event_type": "process_status",
        "timestamp": Utc::now().timestamp_millis() as f64 / 1000.,
    });

    send_http_event(service_url, api_key, &tags_entry).await
}

#[cfg(test)]
mod tests {
    use super::*;
    use crate::config_manager::ConfigManager;
    use anyhow::Error;

    #[tokio::test]
    async fn test_event_log() -> Result<(), Error> {
        let config = ConfigManager::load_default_config();
<<<<<<< HEAD
        let result = send_log_event(
            &config.service_url.clone(),
            &config.api_key.clone(),
            "Test".to_string(),
        )
        .await;
=======
        send_start_run_event(&config.service_url.clone(), &config.api_key.clone()).await?;
>>>>>>> c849cd8c

        //     //     assert!(result.is_ok(), "Expected success, but got an error");

        //     //     Ok(())
        //     // }
        //     #[tokio::test]
        //     async fn test_log_event() -> Result<(), Error> {
        //         let config = ConfigManager::load_config().context("Failed to load config")?;
        //         let message = "[shipping] Test log message from the test suite";

        //         let result = log_event(
        //             &config.service_url.clone(),
        //             &config.api_key.clone(),
        //             EventStatus::NewRun,
        //             message,
        //         )
        //         .await;

        //        let result = send_log_event(
        //            &config.service_url.clone(),
        //            &config.api_key.clone(),
        //            EventStatus::NewRun,
        //            message,
        //       )
        //        .await;
        //         assert!(result.is_ok(), "Expected success, but got an error");

        //         Ok(())
        //     }
        // }
        Ok(())
    }
}<|MERGE_RESOLUTION|>--- conflicted
+++ resolved
@@ -5,9 +5,6 @@
 use serde_json::json;
 use tracing::info;
 
-<<<<<<< HEAD
-pub async fn send_log_event(service_url: &str, api_key: &str, message: String) -> Result<()> {
-=======
 #[derive(Debug)]
 pub enum EventStatus {
     #[allow(dead_code)]
@@ -27,7 +24,6 @@
 }
 
 pub async fn send_log_event(service_url: &str, api_key: &str, message: String) -> Result<String> {
->>>>>>> c849cd8c
     let log_entry = json!({
         "message": message,
         "process_type": "pipeline",
@@ -55,9 +51,6 @@
         .context("Failed to send HTTP event")
 }
 
-<<<<<<< HEAD
-pub async fn send_end_run_event(service_url: &str, api_key: &str) -> Result<()> {
-=======
 pub async fn send_start_run_event(service_url: &str, api_key: &str) -> Result<String> {
     info!("Starting new pipeline...");
 
@@ -76,7 +69,6 @@
 }
 
 pub async fn send_end_run_event(service_url: &str, api_key: &str) -> Result<String> {
->>>>>>> c849cd8c
     info!("Finishing pipeline run...");
 
     let end_entry = json!({
@@ -131,16 +123,12 @@
     #[tokio::test]
     async fn test_event_log() -> Result<(), Error> {
         let config = ConfigManager::load_default_config();
-<<<<<<< HEAD
-        let result = send_log_event(
+        send_log_event(
             &config.service_url.clone(),
             &config.api_key.clone(),
             "Test".to_string(),
         )
-        .await;
-=======
-        send_start_run_event(&config.service_url.clone(), &config.api_key.clone()).await?;
->>>>>>> c849cd8c
+        .await?;
 
         //     //     assert!(result.is_ok(), "Expected success, but got an error");
 
