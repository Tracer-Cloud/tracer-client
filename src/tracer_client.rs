// src/tracer_client.rs
use crate::event_recorder::{EventRecorder, EventType};
use crate::metrics::SystemMetricsCollector;
use crate::process_watcher::ProcessWatcher;
use crate::submit_batched_data::submit_batched_data;
use crate::{config_manager::Config, process_watcher::ShortLivedProcessLog};
use anyhow::Result;
use std::time::{Duration, Instant};
use sysinfo::System;

pub struct RunMetadata {
    pub last_interaction: Instant,
}

pub struct TracerClient {
    system: System,
    last_sent: Option<Instant>,
    interval: Duration,
<<<<<<< HEAD
    last_interaction_new_run_duration: Duration,
=======
    process_metrics_send_interval: Duration,
>>>>>>> b1e56b5b
    pub logs: EventRecorder,
    process_watcher: ProcessWatcher,
    metrics_collector: SystemMetricsCollector,
    api_key: String,
    service_url: String,
    current_run: Option<RunMetadata>
}

impl TracerClient {
    pub fn new(config: Config) -> Result<TracerClient> {
        let service_url = config.service_url.clone();

        println!("Initializing TracerClient with API Key: {}", config.api_key);
        println!("Service URL: {}", service_url);

        Ok(TracerClient {
            // fixed values
            api_key: config.api_key,
            service_url,
            interval: Duration::from_millis(config.process_polling_interval_ms),
            last_interaction_new_run_duration: Duration::from_millis(config.new_run_pause_ms),
            // updated values
            system: System::new_all(),
            last_sent: None,
<<<<<<< HEAD
            current_run: None,
=======
            interval: Duration::from_millis(config.process_polling_interval_ms),
            process_metrics_send_interval: Duration::from_millis(
                config.process_metrics_send_interval_ms,
            ),
>>>>>>> b1e56b5b
            // Sub mannagers
            logs: EventRecorder::new(),
            process_watcher: ProcessWatcher::new(config.targets),
            metrics_collector: SystemMetricsCollector::new(),
        })
    }

    pub fn reload_config_file(&mut self, config: &Config) {
        self.api_key.clone_from(&config.api_key);
        self.service_url.clone_from(&config.service_url);
        self.interval = Duration::from_millis(config.process_polling_interval_ms);
        self.process_watcher.reload_targets(config.targets.clone());
    }

    pub fn fill_logs_with_short_lived_process(
        &mut self,
        short_lived_process_log: ShortLivedProcessLog,
    ) -> Result<()> {
        self.process_watcher
            .fill_logs_with_short_lived_process(short_lived_process_log, &mut self.logs)?;
        Ok(())
    }

    pub async fn submit_batched_data(&mut self) -> Result<()> {
        submit_batched_data(
            &self.api_key,
            &self.service_url,
            &mut self.system,
            &mut self.logs,
            &mut self.metrics_collector,
            &mut self.last_sent,
            self.interval,
        )
        .await
    }

    pub async fn run_cleanup(&mut self) -> Result<()> {
        if let Some(run) = self.current_run.as_mut() {
            if run.last_interaction.elapsed() > self.last_interaction_new_run_duration {
                self.logs.record_event(EventType::FinishedRun, "Run ended due to inactivity".to_string(), None);
                self.current_run = None;
            }
        }
        Ok(())
    }

    pub async fn start_new_run(&mut self) -> Result<()> {
        if self.current_run.is_some() {
            self.logs.record_event(EventType::FinishedRun, "Run ended due to new run".to_string(), None);
        }

        self.logs.record_event(EventType::NewRun, "[CLI] Starting new pipeline run".to_string(), None);
        self.current_run = Some(RunMetadata {
            last_interaction: Instant::now(),
        });
        Ok(())
    }

    pub async fn stop_run(&mut self) -> Result<()> {
        if let Some(_) = self.current_run.as_mut() {
            self.logs.record_event(EventType::FinishedRun, "Run ended due to user request".to_string(), None);
            self.current_run = None;
        }
        Ok(())
    }

    /// These functions require logs and the system
    pub async fn poll_processes(&mut self) -> Result<()> {
        self.process_watcher
            .poll_processes(&mut self.system, &mut self.logs)?;
        Ok(())
    }

    pub async fn poll_process_metrics(&mut self) -> Result<()> {
        self.process_watcher.poll_process_metrics(
            &self.system,
            &mut self.logs,
            self.process_metrics_send_interval,
        )?;
        Ok(())
    }

    pub async fn remove_completed_processes(&mut self) -> Result<()> {
        self.process_watcher
            .remove_completed_processes(&mut self.system, &mut self.logs)?;
        Ok(())
    }

    pub fn refresh_sysinfo(&mut self) {
        self.system.refresh_all();
    }

    pub fn get_service_url(&self) -> &str {
        &self.service_url
    }

    pub fn get_api_key(&self) -> &str {
        &self.api_key
    }
}<|MERGE_RESOLUTION|>--- conflicted
+++ resolved
@@ -16,11 +16,8 @@
     system: System,
     last_sent: Option<Instant>,
     interval: Duration,
-<<<<<<< HEAD
     last_interaction_new_run_duration: Duration,
-=======
     process_metrics_send_interval: Duration,
->>>>>>> b1e56b5b
     pub logs: EventRecorder,
     process_watcher: ProcessWatcher,
     metrics_collector: SystemMetricsCollector,
@@ -42,17 +39,13 @@
             service_url,
             interval: Duration::from_millis(config.process_polling_interval_ms),
             last_interaction_new_run_duration: Duration::from_millis(config.new_run_pause_ms),
+            process_metrics_send_interval: Duration::from_millis(
+                config.process_metrics_send_interval_ms,
+            ),
             // updated values
             system: System::new_all(),
             last_sent: None,
-<<<<<<< HEAD
             current_run: None,
-=======
-            interval: Duration::from_millis(config.process_polling_interval_ms),
-            process_metrics_send_interval: Duration::from_millis(
-                config.process_metrics_send_interval_ms,
-            ),
->>>>>>> b1e56b5b
             // Sub mannagers
             logs: EventRecorder::new(),
             process_watcher: ProcessWatcher::new(config.targets),
