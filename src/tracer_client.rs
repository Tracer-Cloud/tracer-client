--- conflicted
+++ resolved
@@ -160,13 +160,6 @@
 
     // TODO: Refactor to collect required entries properly
     pub async fn submit_batched_data(&mut self) -> Result<()> {
-<<<<<<< HEAD
-        let run_name = if let Some(run) = &self.current_run {
-            &run.name
-        } else {
-            "anonymous"
-        };
-=======
         println!(
             "Submitting batched data for pipeline {}",
             self.pipeline_name
@@ -176,14 +169,13 @@
             .current_run
             .as_ref()
             .map(|st| st.name.as_str())
-            .unwrap_or("annoymous");
+            .unwrap_or("anonymous");
 
         let run_id = self
             .current_run
             .as_ref()
             .map(|st| st.id.as_str())
-            .unwrap_or("annoymous");
->>>>>>> 280ea7e8
+            .unwrap_or("anonymous");
 
         println!(
             "Submitting batched data for pipeline {} and run_name {}",
@@ -431,7 +423,6 @@
     }
 
     pub async fn run(self) -> Result<()> {
-        println!("Starting tracer from CLI xxx");
         let config: Arc<RwLock<config_manager::Config>> =
             Arc::new(RwLock::new(self.config.clone()));
 
@@ -500,12 +491,6 @@
 
         Ok(())
     }
-
-    pub async fn poll_nextflow_log(&mut self) -> Result<()> {
-        self.nextflow_log_watcher
-            .poll_nextflow_log(&mut self.logs, &self.workflow_directory)
-            .await
-    }
 }
 
 #[cfg(test)]
