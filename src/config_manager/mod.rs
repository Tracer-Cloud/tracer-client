use std::path::PathBuf;

use anyhow::Result;
use serde::{Deserialize, Serialize};
mod targets;

const DEFAULT_API_KEY: &str = "dIdd4HI9ixcQtw7xsulnv";
const DEFAULT_SERVICE_URL: &str = "https://app.tracer.bio/api/data-collector-api";
<<<<<<< HEAD
const DEFAULT_CONFIG_FILE_LOCATION_FROM_HOME: &str = ".config/tracer/tracer.toml";
// const DEFAULT_SERVICE_URL: &str = "http://localhost:3000/api/data-collector-api";

const PROCESS_POLLING_INTERVAL_MS: u64 = 10;
=======

const PROCESS_POLLING_INTERVAL_US: u64 = 1000;
>>>>>>> 6056f2e3
const BATCH_SUBMISSION_INTERVAL_MS: u64 = 5000;

#[derive(Serialize, Deserialize, Clone, Debug)]
pub struct ConfigFile {
    pub api_key: String,
    pub process_polling_interval_us: u64,
    pub batch_submission_interval_ms: u64,
    pub service_url: String,
    pub targets: Vec<String>,
}

pub struct ConfigManager;

impl ConfigManager {
    fn get_config_path() -> Option<PathBuf> {
        let path = homedir::get_my_home();

        match path {
            Ok(Some(path)) => {
                let path = path.join(DEFAULT_CONFIG_FILE_LOCATION_FROM_HOME);
                Some(path)
            }
            _ => None,
        }
    }

    fn load_config_from_file(path: &PathBuf) -> Result<ConfigFile> {
        let config = std::fs::read_to_string(path)?;
        let config: ConfigFile = toml::from_str(&config)?;
        Ok(config)
    }

    fn load_default_config() -> ConfigFile {
        let config = ConfigFile {
<<<<<<< HEAD
            api_key: DEFAULT_API_KEY.to_string(),
            process_polling_interval_ms: PROCESS_POLLING_INTERVAL_MS,
=======
            api_key,
            process_polling_interval_us: PROCESS_POLLING_INTERVAL_US,
>>>>>>> 6056f2e3
            batch_submission_interval_ms: BATCH_SUBMISSION_INTERVAL_MS,
            service_url: DEFAULT_SERVICE_URL.to_string(),
            targets: targets::TARGETS.iter().map(|&s| s.to_string()).collect(),
        };
        config
    }

    pub fn load_config() -> ConfigFile {
        let config_file_location = ConfigManager::get_config_path();

        let config = if let Some(path) = config_file_location {
            ConfigManager::load_config_from_file(&path)
                .unwrap_or_else(|_| ConfigManager::load_default_config())
        } else {
            ConfigManager::load_default_config()
        };

        let api_key = std::env::var("TRACER_API_KEY").unwrap_or_else(|_| config.api_key.clone());

        let service_url =
            std::env::var("TRACER_SERVICE_URL").unwrap_or_else(|_| config.service_url.clone());

        ConfigFile {
            api_key,
            service_url,
            ..config
        }
    }

    pub fn save_config(config: &ConfigFile) -> Result<()> {
        let config_file_location = ConfigManager::get_config_path().unwrap();
        let config = toml::to_string(config)?;
        std::fs::write(config_file_location, config)?;
        Ok(())
    }
}

#[cfg(test)]
mod tests {
    use super::*;
    use std::env;

    #[test]
    fn test_default_config() {
        env::remove_var("TRACER_API_KEY");
        env::remove_var("TRACER_SERVICE_URL");
        let config = ConfigManager::load_config();
        assert_eq!(config.api_key, DEFAULT_API_KEY);
        assert_eq!(config.service_url, DEFAULT_SERVICE_URL);
        assert_eq!(
            config.process_polling_interval_us,
            PROCESS_POLLING_INTERVAL_US
        );
        assert_eq!(
            config.batch_submission_interval_ms,
            BATCH_SUBMISSION_INTERVAL_MS
        );
        assert!(!config.targets.is_empty());
    }
}<|MERGE_RESOLUTION|>--- conflicted
+++ resolved
@@ -6,15 +6,8 @@
 
 const DEFAULT_API_KEY: &str = "dIdd4HI9ixcQtw7xsulnv";
 const DEFAULT_SERVICE_URL: &str = "https://app.tracer.bio/api/data-collector-api";
-<<<<<<< HEAD
 const DEFAULT_CONFIG_FILE_LOCATION_FROM_HOME: &str = ".config/tracer/tracer.toml";
-// const DEFAULT_SERVICE_URL: &str = "http://localhost:3000/api/data-collector-api";
-
-const PROCESS_POLLING_INTERVAL_MS: u64 = 10;
-=======
-
 const PROCESS_POLLING_INTERVAL_US: u64 = 1000;
->>>>>>> 6056f2e3
 const BATCH_SUBMISSION_INTERVAL_MS: u64 = 5000;
 
 #[derive(Serialize, Deserialize, Clone, Debug)]
@@ -49,13 +42,8 @@
 
     fn load_default_config() -> ConfigFile {
         let config = ConfigFile {
-<<<<<<< HEAD
             api_key: DEFAULT_API_KEY.to_string(),
-            process_polling_interval_ms: PROCESS_POLLING_INTERVAL_MS,
-=======
-            api_key,
             process_polling_interval_us: PROCESS_POLLING_INTERVAL_US,
->>>>>>> 6056f2e3
             batch_submission_interval_ms: BATCH_SUBMISSION_INTERVAL_MS,
             service_url: DEFAULT_SERVICE_URL.to_string(),
             targets: targets::TARGETS.iter().map(|&s| s.to_string()).collect(),
