use std::path::PathBuf;

use anyhow::Result;
use serde::{Deserialize, Serialize};
mod targets;

const DEFAULT_API_KEY: &str = "EAjg7eHtsGnP3fTURcPz1";
const DEFAULT_SERVICE_URL: &str = "https://app.tracer.bio/api/data-collector-api";
const DEFAULT_CONFIG_FILE_LOCATION_FROM_HOME: &str = ".config/tracer/tracer.toml";
const PROCESS_POLLING_INTERVAL_MS: u64 = 50;
const BATCH_SUBMISSION_INTERVAL_MS: u64 = 10000;
<<<<<<< HEAD
const NEW_RUN_PAUSE_MS: u64 = 10 * 60 * 1000;
=======
const PROCESS_METRICS_SEND_INTERVAL_MS: u64 = 10000;
>>>>>>> b1e56b5b

#[derive(Serialize, Deserialize, Clone, Debug, PartialEq)]
pub struct CommandContainsStruct {
    pub process_name: Option<String>,
    pub command_content: String,
}

#[derive(Serialize, Deserialize, Clone, Debug, PartialEq)]
pub enum TargetMatch {
    ProcessName(String),
    ShortLivedProcessExecutable(String),
    CommandContains(CommandContainsStruct),
}

#[derive(Serialize, Deserialize, Clone, Debug, PartialEq)]
pub struct Target {
    pub match_type: TargetMatch,
    pub display_name: Option<String>,
    pub merge_with_parents: bool,
    pub force_ancestor_to_match: bool,
}

impl Target {
    pub fn matches(&self, process_name: &str, command: &str) -> bool {
        match &self.match_type {
            TargetMatch::ProcessName(name) => process_name == name,
            TargetMatch::ShortLivedProcessExecutable(_) => false,
            TargetMatch::CommandContains(inner) => {
                (inner.process_name.is_none()
                    || inner.process_name.as_ref().unwrap() == process_name)
                    && command.contains(&inner.command_content)
            }
        }
    }

    pub fn should_be_merged_with_parents(&self) -> bool {
        self.merge_with_parents
    }

    pub fn should_force_ancestor_to_match(&self) -> bool {
        self.force_ancestor_to_match
    }

    pub fn get_display_name(&self) -> Option<String> {
        self.display_name.clone()
    }

    pub fn new(match_type: TargetMatch) -> Target {
        Target {
            match_type,
            display_name: None,
            merge_with_parents: false,
            force_ancestor_to_match: false,
        }
    }

    pub fn set_display_name(self, display_name: Option<String>) -> Target {
        Target {
            display_name,
            ..self
        }
    }

    pub fn set_merge_with_parents(self, merge_with_parents: bool) -> Target {
        Target {
            merge_with_parents,
            ..self
        }
    }

    pub fn set_force_ancestor_to_match(self, force_ancestor_to_match: bool) -> Target {
        Target {
            force_ancestor_to_match,
            ..self
        }
    }
}

#[derive(Serialize, Deserialize, Clone, Debug)]
pub struct ConfigFile {
    pub api_key: String,
    pub service_url: Option<String>,
    pub process_polling_interval_ms: Option<u64>,
    pub batch_submission_interval_ms: Option<u64>,
<<<<<<< HEAD
    pub new_run_pause_ms: Option<u64>,
=======
    pub process_metrics_send_interval_ms: Option<u64>,
>>>>>>> b1e56b5b
    pub targets: Option<Vec<Target>>,
}

#[derive(Clone, Debug)]
pub struct Config {
    pub api_key: String,
    pub process_polling_interval_ms: u64,
    pub batch_submission_interval_ms: u64,
    pub process_metrics_send_interval_ms: u64,
    pub service_url: String,
    pub new_run_pause_ms: u64,
    pub targets: Vec<Target>,
}

pub struct ConfigManager;

impl ConfigManager {
    fn get_config_path() -> Option<PathBuf> {
        let path = homedir::get_my_home();

        match path {
            Ok(Some(path)) => {
                let path = path.join(DEFAULT_CONFIG_FILE_LOCATION_FROM_HOME);
                Some(path)
            }
            _ => None,
        }
    }

    fn load_config_from_file(path: &PathBuf) -> Result<Config> {
        let config = std::fs::read_to_string(path)?;
        let config: ConfigFile = toml::from_str(&config)?;
        Ok(Config {
            api_key: config.api_key,
            process_polling_interval_ms: config
                .process_polling_interval_ms
                .unwrap_or(PROCESS_POLLING_INTERVAL_MS),
            batch_submission_interval_ms: config
                .batch_submission_interval_ms
                .unwrap_or(BATCH_SUBMISSION_INTERVAL_MS),
            service_url: config
                .service_url
                .unwrap_or(DEFAULT_SERVICE_URL.to_string()),
<<<<<<< HEAD
            new_run_pause_ms: config.new_run_pause_ms.unwrap_or(NEW_RUN_PAUSE_MS),
=======
            process_metrics_send_interval_ms: config
                .process_metrics_send_interval_ms
                .unwrap_or(PROCESS_METRICS_SEND_INTERVAL_MS),
>>>>>>> b1e56b5b
            targets: config.targets.unwrap_or_else(|| targets::TARGETS.to_vec()),
        })
    }

    pub fn load_default_config() -> Config {
        Config {
            api_key: DEFAULT_API_KEY.to_string(),
            process_polling_interval_ms: PROCESS_POLLING_INTERVAL_MS,
            batch_submission_interval_ms: BATCH_SUBMISSION_INTERVAL_MS,
            new_run_pause_ms: NEW_RUN_PAUSE_MS,
            service_url: DEFAULT_SERVICE_URL.to_string(),
            targets: targets::TARGETS.to_vec(),
            process_metrics_send_interval_ms: PROCESS_METRICS_SEND_INTERVAL_MS,
        }
    }

    pub fn load_config() -> Config {
        let config_file_location = ConfigManager::get_config_path();

        let mut config = if let Some(path) = config_file_location {
            let loaded_config = ConfigManager::load_config_from_file(&path);
            if loaded_config.is_err() {
                println!(
                    "\nFailed to load config from {:?}, using default config.\n",
                    path
                )
            }
            loaded_config.unwrap_or_else(|_| ConfigManager::load_default_config())
        } else {
            ConfigManager::load_default_config()
        };

        if let Ok(api_key) = std::env::var("TRACER_API_KEY") {
            config.api_key = api_key;
        }

        if let Ok(service_url) = std::env::var("TRACER_SERVICE_URL") {
            config.service_url = service_url;
        }

        config
    }

    pub fn save_config(config: &Config) -> Result<()> {
        let config_file_location = ConfigManager::get_config_path().unwrap();
        let config_out = ConfigFile {
            api_key: config.api_key.clone(),
            service_url: Some(config.service_url.clone()),
            new_run_pause_ms: Some(config.new_run_pause_ms),
            process_polling_interval_ms: Some(config.process_polling_interval_ms),
            batch_submission_interval_ms: Some(config.batch_submission_interval_ms),
            targets: Some(config.targets.clone()),
            process_metrics_send_interval_ms: Some(config.process_metrics_send_interval_ms),
        };
        let config = toml::to_string(&config_out)?;
        std::fs::write(config_file_location, config)?;
        Ok(())
    }
}

#[cfg(test)]
mod tests {
    use super::*;
    use std::env;

    #[test]
    fn test_default_config() {
        env::remove_var("TRACER_API_KEY");
        env::remove_var("TRACER_SERVICE_URL");
        let config = ConfigManager::load_default_config();
        assert_eq!(config.api_key, DEFAULT_API_KEY);
        assert_eq!(config.service_url, DEFAULT_SERVICE_URL);
        assert_eq!(
            config.process_polling_interval_ms,
            PROCESS_POLLING_INTERVAL_MS
        );
        assert_eq!(
            config.batch_submission_interval_ms,
            BATCH_SUBMISSION_INTERVAL_MS
        );
        assert_eq!(
            config.process_metrics_send_interval_ms,
            PROCESS_METRICS_SEND_INTERVAL_MS
        );
        assert!(!config.targets.is_empty());
    }
}<|MERGE_RESOLUTION|>--- conflicted
+++ resolved
@@ -9,11 +9,8 @@
 const DEFAULT_CONFIG_FILE_LOCATION_FROM_HOME: &str = ".config/tracer/tracer.toml";
 const PROCESS_POLLING_INTERVAL_MS: u64 = 50;
 const BATCH_SUBMISSION_INTERVAL_MS: u64 = 10000;
-<<<<<<< HEAD
 const NEW_RUN_PAUSE_MS: u64 = 10 * 60 * 1000;
-=======
 const PROCESS_METRICS_SEND_INTERVAL_MS: u64 = 10000;
->>>>>>> b1e56b5b
 
 #[derive(Serialize, Deserialize, Clone, Debug, PartialEq)]
 pub struct CommandContainsStruct {
@@ -98,11 +95,8 @@
     pub service_url: Option<String>,
     pub process_polling_interval_ms: Option<u64>,
     pub batch_submission_interval_ms: Option<u64>,
-<<<<<<< HEAD
     pub new_run_pause_ms: Option<u64>,
-=======
     pub process_metrics_send_interval_ms: Option<u64>,
->>>>>>> b1e56b5b
     pub targets: Option<Vec<Target>>,
 }
 
@@ -146,13 +140,10 @@
             service_url: config
                 .service_url
                 .unwrap_or(DEFAULT_SERVICE_URL.to_string()),
-<<<<<<< HEAD
             new_run_pause_ms: config.new_run_pause_ms.unwrap_or(NEW_RUN_PAUSE_MS),
-=======
             process_metrics_send_interval_ms: config
                 .process_metrics_send_interval_ms
                 .unwrap_or(PROCESS_METRICS_SEND_INTERVAL_MS),
->>>>>>> b1e56b5b
             targets: config.targets.unwrap_or_else(|| targets::TARGETS.to_vec()),
         })
     }
