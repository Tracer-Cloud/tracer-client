--- conflicted
+++ resolved
@@ -26,37 +26,7 @@
 const NEW_RUN_PAUSE_MS: u64 = 10 * 60 * 1000;
 const PROCESS_METRICS_SEND_INTERVAL_MS: u64 = 10000;
 const FILE_SIZE_NOT_CHANGING_PERIOD_MS: u64 = 1000 * 60;
-<<<<<<< HEAD
-const DEFAULT_GRAFANA_WORKSPACE_URL: &str =
-    "https://g-3f84880db9.grafana-workspace.us-east-1.amazonaws.com";
-
-// Development database
-const DEV_DATABASE_SECRET_ARN: &str = "arn:aws:secretsmanager:us-east-1:395261708130:secret:rds!cluster-51d6638e-5975-4a26-95d3-e271ac9b2a04-dOWVVO";
-const DEV_DATABASE_HOST: &str =
-    "tracer-development-cluster.cluster-cdgizpzxtdp6.us-east-1.rds.amazonaws.com:5432";
-// Production database
-const PROD_DATABASE_SECRET_ARN: &str = "arn:aws:secretsmanager:us-east-1:395261708130:secret:rds!cluster-cd690a09-953c-42e9-9d9f-1ed0b434d226-M0wZYA";
-const PROD_DATABASE_HOST: &str =
-    "tracer-cluster-v2-instance-1.cdgizpzxtdp6.us-east-1.rds.amazonaws.com:5432";
-
-#[derive(Serialize, Deserialize, Clone, Debug)]
-pub struct ConfigFile {
-    pub api_key: String,
-    pub process_polling_interval_ms: Option<u64>,
-    pub batch_submission_interval_ms: Option<u64>,
-    pub new_run_pause_ms: Option<u64>,
-    pub file_size_not_changing_period_ms: Option<u64>,
-    pub process_metrics_send_interval_ms: Option<u64>,
-    pub targets: Option<Vec<Target>>,
-    pub aws_region: Option<String>,
-    pub aws_role_arn: Option<String>,
-    pub aws_profile: Option<String>,
-    pub database_secrets_arn: String,
-    pub database_host: String,
-    pub database_name: String,
-    pub server_address: String,
-=======
->>>>>>> 5df3f672
+
 
 #[derive(Clone, Debug, Deserialize, Serialize)]
 pub struct Config {
@@ -111,34 +81,7 @@
                 } else {
                     "default"
                 }
-<<<<<<< HEAD
-                .to_string(),
-            ),
-            aws_region: "us-east-2".into(),
-
-            database_secrets_arn: if cfg!(debug_assertions) {
-                println!("using dev arn");
-                DEV_DATABASE_SECRET_ARN.into()
-            } else {
-                println!("using prod arn");
-                PROD_DATABASE_SECRET_ARN.into()
-            },
-
-            database_name: "tracer_db".into(),
-
-            database_host: if cfg!(debug_assertions) {
-                println!("using dev db");
-                DEV_DATABASE_HOST.into()
-            } else {
-                println!("using prod db");
-                PROD_DATABASE_HOST.into()
-            },
-
-            grafana_workspace_url: DEFAULT_GRAFANA_WORKSPACE_URL.to_string(),
-            server_address: "127.0.0.1:8722".to_string(),
-=======
             }
->>>>>>> 5df3f672
         }
         .to_string();
 
