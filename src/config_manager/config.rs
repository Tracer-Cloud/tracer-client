--- conflicted
+++ resolved
@@ -117,9 +117,6 @@
             service_url: DEFAULT_SERVICE_URL.to_string(),
             targets: targets_list::TARGETS.to_vec(),
             process_metrics_send_interval_ms: PROCESS_METRICS_SEND_INTERVAL_MS,
-<<<<<<< HEAD
-            aws_init_type: AwsConfig::Profile("me".to_string()),
-=======
             // aws_init_type: AwsConfig::Profile("me".to_string()),
             aws_init_type: AwsConfig::Profile(
                 if std::fs::read_to_string(dirs::home_dir().unwrap().join(".aws/credentials"))
@@ -132,7 +129,6 @@
                 }
                 .to_string(),
             ),
->>>>>>> c6322537
             aws_region: "us-east-2".into(),
         }
     }
