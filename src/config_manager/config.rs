use std::{
    env,
    path::{Path, PathBuf},
};

use anyhow::Result;
use serde::{Deserialize, Serialize};

use crate::{
    config_manager::{
        bashrc_intercept::{modify_bashrc_file, rewrite_interceptor_bashrc_file},
        target_process::target_matching::TargetMatch,
    },
    types::{aws::aws_region::AwsRegion, config::AwsConfig},
};

use crate::config_manager::target_process::Target;

use super::target_process::targets_list;

const DEFAULT_API_KEY: &str = "EAjg7eHtsGnP3fTURcPz1";
const DEFAULT_CONFIG_FILE_LOCATION_FROM_HOME: &str = ".config/tracer/tracer.toml";
const PROCESS_POLLING_INTERVAL_MS: u64 = 5;
const NEXTFLOW_LOG_FILE_POLLING_INTERVAL_MS: u64 = 2000;
const BATCH_SUBMISSION_INTERVAL_MS: u64 = 10000;
const NEW_RUN_PAUSE_MS: u64 = 10 * 60 * 1000;
const PROCESS_METRICS_SEND_INTERVAL_MS: u64 = 10000;
const FILE_SIZE_NOT_CHANGING_PERIOD_MS: u64 = 1000 * 60;
const DEFAULT_GRAFANA_WORKSPACE_URL: &str =
    "https://g-3f84880db9.grafana-workspace.us-east-1.amazonaws.com";

// Development database
const DEV_DATABASE_SECRET_ARN: &str = "arn:aws:secretsmanager:us-east-1:395261708130:secret:rds!cluster-51d6638e-5975-4a26-95d3-e271ac9b2a04-dOWVVO";
const DEV_DATABASE_HOST: &str =
    "tracer-development-cluster.cluster-cdgizpzxtdp6.us-east-1.rds.amazonaws.com:5432";
// Production database
const PROD_DATABASE_SECRET_ARN: &str = "arn:aws:secretsmanager:us-east-1:395261708130:secret:rds!cluster-cd690a09-953c-42e9-9d9f-1ed0b434d226-M0wZYA";
const PROD_DATABASE_HOST: &str =
    "tracer-cluster-v2-instance-1.cdgizpzxtdp6.us-east-1.rds.amazonaws.com:5432";

#[derive(Serialize, Deserialize, Clone, Debug)]
pub struct ConfigFile {
    pub api_key: String,
    pub process_polling_interval_ms: Option<u64>,
    pub batch_submission_interval_ms: Option<u64>,
    pub new_run_pause_ms: Option<u64>,
    pub file_size_not_changing_period_ms: Option<u64>,
    pub process_metrics_send_interval_ms: Option<u64>,
    pub targets: Option<Vec<Target>>,
    pub aws_region: Option<String>,
    pub aws_role_arn: Option<String>,
    pub aws_profile: Option<String>,
    pub database_secrets_arn: String,
    pub database_host: String,
    pub database_name: String,
    pub server_address: String,

    pub grafana_workspace_url: String,
}

#[derive(Clone, Debug)]
pub struct Config {
    pub api_key: String,
    pub process_polling_interval_ms: u64,
    pub batch_submission_interval_ms: u64,
    pub process_metrics_send_interval_ms: u64,
    pub file_size_not_changing_period_ms: u64,
    pub new_run_pause_ms: u64,
    pub targets: Vec<Target>,
    pub aws_init_type: AwsConfig,
    pub aws_region: AwsRegion,

    pub database_secrets_arn: String,
    pub database_host: String,
    pub database_name: String,

    pub grafana_workspace_url: String,
    pub server_address: String,
}

pub struct ConfigManager;

impl ConfigManager {
    // todo: use a ready library for that
    fn get_config_path() -> Option<PathBuf> {
        let path = homedir::get_my_home();

        match path {
            Ok(Some(path)) => {
                let path = path.join(DEFAULT_CONFIG_FILE_LOCATION_FROM_HOME);
                Some(path)
            }
            _ => None,
        }
    }

    pub fn get_nextflow_log_polling_interval_ms() -> u64 {
        NEXTFLOW_LOG_FILE_POLLING_INTERVAL_MS
    }

    fn load_config_from_file(path: &PathBuf) -> Result<Config> {
        let config = std::fs::read_to_string(path)?;
        let config: ConfigFile = toml::from_str(&config)?;

        let aws_init_type = match (config.aws_role_arn, config.aws_profile) {
            (Some(role), None) => AwsConfig::RoleArn(role),
            (None, Some(profile)) => AwsConfig::Profile(profile),
            (Some(role), Some(_profie)) => AwsConfig::RoleArn(role),
            (None, None) => AwsConfig::Env,
        };

        Ok(Config {
            api_key: config.api_key,
            process_polling_interval_ms: config
                .process_polling_interval_ms
                .unwrap_or(PROCESS_POLLING_INTERVAL_MS),
            batch_submission_interval_ms: config
                .batch_submission_interval_ms
                .unwrap_or(BATCH_SUBMISSION_INTERVAL_MS),
            new_run_pause_ms: config.new_run_pause_ms.unwrap_or(NEW_RUN_PAUSE_MS),
            process_metrics_send_interval_ms: config
                .process_metrics_send_interval_ms
                .unwrap_or(PROCESS_METRICS_SEND_INTERVAL_MS),
            file_size_not_changing_period_ms: config
                .file_size_not_changing_period_ms
                .unwrap_or(FILE_SIZE_NOT_CHANGING_PERIOD_MS),
            targets: config
                .targets
                .unwrap_or_else(|| targets_list::TARGETS.to_vec()),
            aws_init_type,
            aws_region: AwsRegion::UsEast2,

            database_secrets_arn: config.database_secrets_arn,
            database_name: config.database_name,
            database_host: config.database_host,

            grafana_workspace_url: config.grafana_workspace_url,
            server_address: config.server_address,
        })
    }

    pub fn load_default_config() -> Config {
        Config {
            api_key: DEFAULT_API_KEY.to_string(),
            process_polling_interval_ms: PROCESS_POLLING_INTERVAL_MS,
            batch_submission_interval_ms: BATCH_SUBMISSION_INTERVAL_MS,
            new_run_pause_ms: NEW_RUN_PAUSE_MS,
            file_size_not_changing_period_ms: FILE_SIZE_NOT_CHANGING_PERIOD_MS,
            targets: targets_list::TARGETS.to_vec(),
            process_metrics_send_interval_ms: PROCESS_METRICS_SEND_INTERVAL_MS,
            // aws_init_type: AwsConfig::Profile("me".to_string()),
            aws_init_type: AwsConfig::Profile(
                if std::fs::read_to_string(dirs::home_dir().unwrap().join(".aws/credentials"))
                    .unwrap_or_default()
                    .contains("[me]")
                {
                    "me"
                } else {
                    "default"
                }
                .to_string(),
            ),
            aws_region: "us-east-2".into(),

            database_secrets_arn: if cfg!(debug_assertions) {
                println!("using dev arn");
                DEV_DATABASE_SECRET_ARN.into()
            } else {
                println!("using prod arn");
                PROD_DATABASE_SECRET_ARN.into()
            },

            database_name: "tracer_db".into(),

<<<<<<< HEAD
            database_host: if cfg!(debug_assertions) {
                println!("using dev db");
                DEV_DATABASE_HOST.into()
            } else {
                println!("using prod db");
                PROD_DATABASE_HOST.into()
            },

            grafana_workspace_url: DEFAULT_GRAFANA_WORKSPACE_URL.to_string(),
=======
            grafana_workspace_url: DEFAULT_GRAFANA_WORKSPACE_URL.to_string(),
            server_address: "127.0.0.1:8722".to_string(),
>>>>>>> 7804889c
        }
    }

    // TODO: add error message as to why it can't read config
    pub fn load_config() -> Config {
        let config_file_location = ConfigManager::get_config_path();

        let mut config = if let Some(path) = config_file_location {
            let loaded_config = ConfigManager::load_config_from_file(&path);

            loaded_config.unwrap_or_else(|err| {
                let message = format!("Error loading config: {err:?}. \nUsing default config");
                crate::utils::debug_log::Logger::new().log_blocking(&message, None);

                ConfigManager::load_default_config()
            })
        } else {
            ConfigManager::load_default_config()
        };

        if let Ok(api_key) = std::env::var("TRACER_API_KEY") {
            config.api_key = api_key;
        }

        if let Ok(server_address) = std::env::var("TRACER_SERVER_ADDRESS") {
            config.server_address = server_address;
        }

        config
    }

    pub fn setup_aliases() -> Result<()> {
        let config = ConfigManager::load_config();
        rewrite_interceptor_bashrc_file(
            env::current_exe()?,
            config
                .targets
                .iter()
                .filter(|target| {
                    matches!(
                        &target.match_type,
                        TargetMatch::ShortLivedProcessExecutable(_)
                    )
                })
                .collect(),
        )?;
        // bashrc_intercept(".bashrc")?;
        modify_bashrc_file(".bashrc")?;

        println!("Command interceptors setup successfully.");
        Ok(())
    }

    pub fn save_config(config: &Config) -> Result<()> {
        let config_file_location = ConfigManager::get_config_path().unwrap();
        let aws_profile = if let AwsConfig::Profile(profile) = &config.aws_init_type {
            Some(profile.clone())
        } else {
            None
        };
        let aws_role_arn = if let AwsConfig::RoleArn(role) = &config.aws_init_type {
            Some(role.clone())
        } else {
            None
        };
        let config_out = ConfigFile {
            api_key: config.api_key.clone(),
            new_run_pause_ms: Some(config.new_run_pause_ms),
            file_size_not_changing_period_ms: Some(config.file_size_not_changing_period_ms),
            process_polling_interval_ms: Some(config.process_polling_interval_ms),
            batch_submission_interval_ms: Some(config.batch_submission_interval_ms),
            targets: Some(config.targets.clone()),
            process_metrics_send_interval_ms: Some(config.process_metrics_send_interval_ms),
            aws_role_arn,
            aws_profile,
            aws_region: Some(config.aws_region.as_str().to_string()),

            database_secrets_arn: config.database_secrets_arn.clone(),
            database_name: config.database_name.clone(),
            database_host: config.database_host.clone(),
            grafana_workspace_url: config.grafana_workspace_url.clone(),
            server_address: config.server_address.clone(),
        };
        let config = toml::to_string(&config_out)?;
        std::fs::write(config_file_location, config)?;
        Ok(())
    }

    pub fn modify_config(
        api_key: &Option<String>,
        process_polling_interval_ms: &Option<u64>,
        batch_submission_interval_ms: &Option<u64>,
    ) -> Result<()> {
        let mut current_config = ConfigManager::load_config();
        if let Some(api_key) = api_key {
            current_config.api_key.clone_from(api_key);
        }
        if let Some(process_polling_interval_ms) = process_polling_interval_ms {
            current_config.process_polling_interval_ms = *process_polling_interval_ms;
        }
        if let Some(batch_submission_interval_ms) = batch_submission_interval_ms {
            current_config.batch_submission_interval_ms = *batch_submission_interval_ms;
        }
        ConfigManager::save_config(&current_config)?;
        Ok(())
    }

    pub fn get_tracer_parquet_export_dir() -> Result<PathBuf> {
        let mut export_dir = homedir::get_my_home()?.expect("Failed to get home dir");
        export_dir.push("exports");
        // Create export dir if not exists
        let _ = std::fs::create_dir_all(&export_dir);
        Self::validate_path(&export_dir)?;
        Ok(export_dir)
    }

    /// Validates a directory of file path. It checks if it exists or has write permissions
    pub fn validate_path<P: AsRef<Path>>(dir: P) -> Result<()> {
        let path = dir.as_ref();

        if !path.exists() {
            anyhow::bail!(format!("{path:?} is not a valid path"))
        }

        if path
            .metadata()
            .map_err(|err| {
                anyhow::anyhow!(
                    "Failed to get metadata for path {:?}. Error: {}",
                    path,
                    err.to_string()
                )
            })?
            .permissions()
            .readonly()
        {
            anyhow::bail!("Only Readonly permissions granted for path: {path:?}")
        }

        Ok(())
    }
}

#[cfg(test)]
mod tests {
    use super::*;
    use std::env;
    use tempfile;

    #[test]
    fn test_default_config() {
        env::remove_var("TRACER_API_KEY");
        env::remove_var("TRACER_SERVICE_URL");
        let config = ConfigManager::load_default_config();
        assert_eq!(config.api_key, DEFAULT_API_KEY);
        assert_eq!(
            config.process_polling_interval_ms,
            PROCESS_POLLING_INTERVAL_MS
        );
        assert_eq!(
            config.batch_submission_interval_ms,
            BATCH_SUBMISSION_INTERVAL_MS
        );
        assert_eq!(
            config.process_metrics_send_interval_ms,
            PROCESS_METRICS_SEND_INTERVAL_MS
        );
        assert!(!config.targets.is_empty());
    }

    #[test]
    fn test_path_validation_for_dir_succeeds() {
        let temp_dir = tempfile::tempdir().expect("Failed to create temp dir");
        let dir_path = temp_dir.path();

        assert!(ConfigManager::validate_path(dir_path).is_ok());
    }

    #[test]
    fn test_path_validation_for_file_succeeds() {
        // Create a temporary directory
        let temp_dir = tempfile::tempdir().expect("Failed to create temp dir");
        let file_path = temp_dir.path().join("test_file.txt");

        std::fs::File::create(&file_path).expect("failed to create file");

        assert!(ConfigManager::validate_path(file_path).is_ok());
    }

    #[test]
    fn test_path_validation_invalid_file() {
        let invalid_path = "non_existent_file.txt";
        assert!(ConfigManager::validate_path(invalid_path).is_err());
    }

    #[test]
    fn test_read_only_permissions() {
        let temp_dir = tempfile::tempdir().expect("Failed to create temp dir");
        let file_path = temp_dir.path().join("readonly_file.txt");
        std::fs::File::create(&file_path).expect("Failed to create temp file");

        // Set the file to readonly
        let mut permissions = std::fs::metadata(&file_path)
            .expect("Failed to get metadata")
            .permissions();
        permissions.set_readonly(true);
        std::fs::set_permissions(&file_path, permissions)
            .expect("Failed to set readonly permissions");

        assert!(ConfigManager::validate_path(&file_path).is_err());
    }
}<|MERGE_RESOLUTION|>--- conflicted
+++ resolved
@@ -172,7 +172,6 @@
 
             database_name: "tracer_db".into(),
 
-<<<<<<< HEAD
             database_host: if cfg!(debug_assertions) {
                 println!("using dev db");
                 DEV_DATABASE_HOST.into()
@@ -182,10 +181,7 @@
             },
 
             grafana_workspace_url: DEFAULT_GRAFANA_WORKSPACE_URL.to_string(),
-=======
-            grafana_workspace_url: DEFAULT_GRAFANA_WORKSPACE_URL.to_string(),
             server_address: "127.0.0.1:8722".to_string(),
->>>>>>> 7804889c
         }
     }
 
