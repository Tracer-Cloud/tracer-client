--- conflicted
+++ resolved
@@ -1,10 +1,5 @@
-<<<<<<< HEAD
 use anyhow::Result;
 use tracer::cli::process_cli;
-
-pub fn main() -> Result<()> {
-    process_cli()
-=======
 mod cli;
 mod cloud_providers;
 mod config_manager;
@@ -212,5 +207,4 @@
         let result = monitor_processes_with_tracer_client(&mut tracer_client).await;
         assert!(result.is_ok());
     }
->>>>>>> c6322537
 }