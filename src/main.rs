mod config_manager;
mod daemon_communication;
mod event_recorder;
mod events;
mod http_client;
mod metrics;
mod process_watcher;
mod submit_batched_data;
mod tracer_client;

use anyhow::{Context, Result};
use clap::Parser;
use daemon_communication::client::{
    send_alert_request, send_end_run_request, send_log_request, send_start_run_request,
    send_stop_request, Cli, Commands,
};
use daemon_communication::server::run_server;
use daemonize::Daemonize;
use std::borrow::BorrowMut;
use std::fs::File;
use std::sync::Arc;
use tokio::sync::Mutex;
use tokio::time::{sleep, Duration, Instant};
use tokio_util::sync::CancellationToken;

use crate::config_manager::ConfigManager;
use crate::tracer_client::TracerClient;

const PID_FILE: &str = "/tmp/tracerd.pid";
const WORKING_DIR: &str = "/tmp";
const STDOUT_FILE: &str = "/tmp/tracerd.out";
const STDERR_FILE: &str = "/tmp/tracerd.err";
const SOCKET_PATH: &str = "/tmp/tracerd.sock";

pub fn start_daemon() -> Result<()> {
    let daemon = Daemonize::new();
    daemon
        .pid_file(PID_FILE)
        .working_directory(WORKING_DIR)
        .stdout(
            File::create(STDOUT_FILE)
                .context("Failed to create stdout file")
                .unwrap(),
        )
        .stderr(
            File::create(STDERR_FILE)
                .context("Failed to create stderr file")
                .unwrap(),
        )
        .start()
        .context("Failed to start daemon.")
}

#[tokio::main]
pub async fn run_cli(commands: Commands) -> Result<()> {
    match commands {
        Commands::Log { message } => send_log_request(SOCKET_PATH, message).await,
        Commands::Alert { message } => send_alert_request(SOCKET_PATH, message).await,
        Commands::Stop => send_stop_request(SOCKET_PATH).await,
        Commands::Start => send_start_run_request(SOCKET_PATH).await,
        Commands::End => send_end_run_request(SOCKET_PATH).await,
        _ => {
            println!("Command not implemented yet");
        }
    };
    Ok(())
}

fn clean_up_after_daemon() -> Result<()> {
    std::fs::remove_file(PID_FILE).context("Failed to remove pid file")?;
    std::fs::remove_file(STDOUT_FILE).context("Failed to remove stdout file")?;
    std::fs::remove_file(STDERR_FILE).context("Failed to remove stderr file")?;
    Ok(())
}

fn print_config_info() -> Result<()> {
    let config = ConfigManager::load_config();
    println!("Service URL: {}", config.service_url);
    println!("API Key: {}", config.api_key);
    println!("Daemon version: {}", env!("CARGO_PKG_VERSION"));
    Ok(())
}

fn main() -> Result<()> {
    let cli = Cli::parse();

    match &cli.command {
        Commands::Init => {
            let result = start_daemon();
            if result.is_err() {
                println!("Failed to start daemon. Maybe the daemon is already running? If it's not, run `tracer cleanup` to clean up the previous daemon files.");
                return Ok(());
            }
            run()?;
            clean_up_after_daemon()
        }
        Commands::Setup {
            api_key,
            service_url,
            polling_interval_us,
            batch_submission_interval_ms,
        } => {
            let mut current_config = ConfigManager::load_config();
            if let Some(api_key) = api_key {
                current_config.api_key.clone_from(api_key);
            }
            if let Some(service_url) = service_url {
                current_config.service_url.clone_from(service_url);
            }
            if let Some(polling_interval_us) = polling_interval_us {
                current_config.process_polling_interval_us = *polling_interval_us;
            }
            if let Some(batch_submission_interval_ms) = batch_submission_interval_ms {
                current_config.batch_submission_interval_ms = *batch_submission_interval_ms;
            }
            ConfigManager::save_config(&current_config)?;
            print_config_info()?;
            println!("Restart the daemon, if running, to apply the new configuration.");
            Ok(())
        }
        Commands::Cleanup => clean_up_after_daemon(),
        Commands::Info => print_config_info(),
        _ => run_cli(cli.command),
    }
}

#[tokio::main]
pub async fn run() -> Result<()> {
    let config = ConfigManager::load_config();
    let client = TracerClient::new(config.clone()).context("Failed to create TracerClient")?;
    let tracer_client = Arc::new(Mutex::new(client));

    let cancellation_token = CancellationToken::new();
    tokio::spawn(run_server(
        tracer_client.clone(),
        SOCKET_PATH,
        cancellation_token.clone(),
    ));

    while !cancellation_token.is_cancelled() {
        let start_time = Instant::now();
        while start_time.elapsed() < Duration::from_millis(config.batch_submission_interval_ms) {
<<<<<<< HEAD
            monitor_processes_with_tracer_client(&mut tracer_client).await?;
            sleep(Duration::from_millis(config.process_polling_interval_ms)).await;
=======
            monitor_processes_with_tracer_client(tracer_client.lock().await.borrow_mut()).await?;
            sleep(Duration::from_micros(config.process_polling_interval_us)).await;
            if cancellation_token.is_cancelled() {
                break;
            }
>>>>>>> 32e7ba86
        }

        tracer_client
            .lock()
            .await
            .borrow_mut()
            .submit_batched_data()
            .await?;
    }

    Ok(())
}

pub async fn monitor_processes_with_tracer_client(tracer_client: &mut TracerClient) -> Result<()> {
    tracer_client.remove_completed_processes().await?;
    tracer_client.poll_processes().await?;
    tracer_client.refresh_sysinfo();
    Ok(())
}

#[cfg(test)]
mod tests {
    use super::*;
    use crate::config_manager::ConfigManager;
    use config_manager::ConfigFile;

    fn load_test_config() -> ConfigFile {
        ConfigManager::load_config()
    }

    #[tokio::test]
    async fn test_monitor_processes_with_tracer_client() {
        let config = load_test_config();
        let mut tracer_client = TracerClient::new(config).unwrap();
        let result = monitor_processes_with_tracer_client(&mut tracer_client).await;
        assert!(result.is_ok());
    }
}<|MERGE_RESOLUTION|>--- conflicted
+++ resolved
@@ -140,16 +140,11 @@
     while !cancellation_token.is_cancelled() {
         let start_time = Instant::now();
         while start_time.elapsed() < Duration::from_millis(config.batch_submission_interval_ms) {
-<<<<<<< HEAD
-            monitor_processes_with_tracer_client(&mut tracer_client).await?;
-            sleep(Duration::from_millis(config.process_polling_interval_ms)).await;
-=======
             monitor_processes_with_tracer_client(tracer_client.lock().await.borrow_mut()).await?;
             sleep(Duration::from_micros(config.process_polling_interval_us)).await;
             if cancellation_token.is_cancelled() {
                 break;
             }
->>>>>>> 32e7ba86
         }
 
         tracer_client
