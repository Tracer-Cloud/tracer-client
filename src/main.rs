mod cli;
mod config_manager;
mod daemon_communication;
mod event_recorder;
mod events;
mod http_client;
mod metrics;
mod process_watcher;
mod submit_batched_data;
mod tracer_client;

use anyhow::{Context, Ok, Result};
use cli::process_cli;
use daemon_communication::server::run_server;
use daemonize::Daemonize;
use std::borrow::BorrowMut;

use std::fs::File;
use std::sync::Arc;
use tokio::sync::{Mutex, RwLock};
use tokio::time::{sleep, Duration, Instant};
use tokio_util::sync::CancellationToken;

use crate::config_manager::ConfigManager;
use crate::tracer_client::TracerClient;

const PID_FILE: &str = "/tmp/tracerd.pid";
const WORKING_DIR: &str = "/tmp";
const STDOUT_FILE: &str = "/tmp/tracerd.out";
const STDERR_FILE: &str = "/tmp/tracerd.err";
const SOCKET_PATH: &str = "/tmp/tracerd.sock";

const REPO_OWNER: &str = "davincios";
const REPO_NAME: &str = "tracer-daemon";

pub fn start_daemon() -> Result<()> {
    ConfigManager::test_service_config_sync()?;

    let daemon = Daemonize::new();
    daemon
        .pid_file(PID_FILE)
        .working_directory(WORKING_DIR)
        .stdout(
            File::create(STDOUT_FILE)
                .context("Failed to create stdout file")
                .unwrap(),
        )
        .stderr(
            File::create(STDERR_FILE)
                .context("Failed to create stderr file")
                .unwrap(),
        )
        .start()
        .context("Failed to start daemon.")
}

pub fn main() -> Result<()> {
    process_cli()
}

#[tokio::main]
pub async fn run() -> Result<()> {
    let raw_config = ConfigManager::load_config();
    let client = TracerClient::new(raw_config.clone()).context("Failed to create TracerClient")?;
    let tracer_client = Arc::new(Mutex::new(client));
    let config: Arc<RwLock<config_manager::Config>> = Arc::new(RwLock::new(raw_config));

    let cancellation_token = CancellationToken::new();
    tokio::spawn(run_server(
        tracer_client.clone(),
        SOCKET_PATH,
        cancellation_token.clone(),
        config.clone(),
    ));

    while !cancellation_token.is_cancelled() {
        let start_time = Instant::now();
        while start_time.elapsed()
            < Duration::from_millis(config.read().await.batch_submission_interval_ms)
        {
            monitor_processes_with_tracer_client(tracer_client.lock().await.borrow_mut()).await?;
            sleep(Duration::from_millis(
                config.read().await.process_polling_interval_ms,
            ))
            .await;
            if cancellation_token.is_cancelled() {
                break;
            }
        }

        tracer_client
            .lock()
            .await
            .borrow_mut()
            .submit_batched_data()
            .await?;
    }

    Ok(())
}

pub async fn monitor_processes_with_tracer_client(tracer_client: &mut TracerClient) -> Result<()> {
    tracer_client.remove_completed_processes().await?;
    tracer_client.poll_processes().await?;
<<<<<<< HEAD
    tracer_client.run_cleanup().await?;
=======
    tracer_client.poll_process_metrics().await?;
>>>>>>> c849cd8c
    tracer_client.refresh_sysinfo();
    Ok(())
}

#[cfg(test)]
mod tests {
    use super::*;
    use crate::config_manager::ConfigManager;
    use config_manager::Config;

    fn load_test_config() -> Config {
        ConfigManager::load_default_config()
    }

    #[tokio::test]
    async fn test_monitor_processes_with_tracer_client() {
        let config = load_test_config();
        let mut tracer_client = TracerClient::new(config).unwrap();
        let result = monitor_processes_with_tracer_client(&mut tracer_client).await;
        assert!(result.is_ok());
    }
}<|MERGE_RESOLUTION|>--- conflicted
+++ resolved
@@ -102,11 +102,8 @@
 pub async fn monitor_processes_with_tracer_client(tracer_client: &mut TracerClient) -> Result<()> {
     tracer_client.remove_completed_processes().await?;
     tracer_client.poll_processes().await?;
-<<<<<<< HEAD
     tracer_client.run_cleanup().await?;
-=======
     tracer_client.poll_process_metrics().await?;
->>>>>>> c849cd8c
     tracer_client.refresh_sysinfo();
     Ok(())
 }
