/// lib.rs
//
pub mod cli;
pub mod cloud_providers;
pub mod config_manager;
pub mod daemon_communication;
pub mod db;
pub mod events;
pub mod exporters;
pub mod extracts;

pub mod tracer_client;
pub mod types;
pub mod utils;
use anyhow::{Context, Ok, Result};
use daemonize::Daemonize;

use crate::exporters::{FsExportHandler, S3ExportHandler};
use std::fs::File;

use crate::config_manager::ConfigManager;
use crate::db::get_aurora_client;
use crate::tracer_client::TracerClient;

const PID_FILE: &str = "/tmp/tracerd.pid";
const WORKING_DIR: &str = "/tmp";
const STDOUT_FILE: &str = "/tmp/tracerd.out";
const STDERR_FILE: &str = "/tmp/tracerd.err";
const SOCKET_PATH: &str = "/tmp/tracerd.sock";
const FILE_CACHE_DIR: &str = "/tmp/tracerd_cache";

const SYSLOG_FILE: &str = "/var/log/syslog";

const REPO_OWNER: &str = "davincios";
const REPO_NAME: &str = "tracer-daemon";

pub fn start_daemon() -> Result<()> {
    ConfigManager::test_service_config_sync()?;

    let daemon = Daemonize::new();
    daemon
        .pid_file(PID_FILE)
        .working_directory(WORKING_DIR)
        .stdout(
            File::create(STDOUT_FILE)
                .context("Failed to create stdout file")
                .unwrap(),
        )
        .stderr(
            File::create(STDERR_FILE)
                .context("Failed to create stderr file")
                .unwrap(),
        )
        .start()
        .context("Failed to start daemon.")
}

#[tokio::main]
pub async fn run(
    workflow_directory_path: String,
    pipeline_name: String,
    tag_name: Option<String>,
) -> Result<()> {
    let raw_config = ConfigManager::load_config();

    let export_dir = ConfigManager::get_tracer_parquet_export_dir()?;

    let fs_handler = FsExportHandler::new(export_dir, None);
    let exporter = exporters::Exporter::S3(
        S3ExportHandler::new(
            fs_handler,
            raw_config.aws_init_type.clone(),
            raw_config.aws_region.as_str(),
        )
        .await,
    );

    // create the conn pool to aurora
    let aurora_client = get_aurora_client().await;

    let client = TracerClient::new(
        raw_config.clone(),
        workflow_directory_path,
        exporter,
        pipeline_name,
        tag_name,
    )
    .await
    .context("Failed to create TracerClient")?;

<<<<<<< HEAD
    // close the connection pool to aurora
    aurora_client.close().await?;
    Ok(())
=======
    client.run().await
>>>>>>> f69e1ba1
}

pub async fn monitor_processes_with_tracer_client(tracer_client: &mut TracerClient) -> Result<()> {
    tracer_client.remove_completed_processes().await?;
    tracer_client.poll_processes()?;
    // tracer_client.run_cleanup().await?;
    tracer_client.poll_process_metrics().await?;
    tracer_client.poll_syslog().await?;
    tracer_client.poll_stdout_stderr().await?;
    tracer_client.refresh_sysinfo();
    tracer_client.reset_just_started_process_flag();
    Ok(())
}

#[cfg(test)]
mod tests {
    use crate::config_manager::{Config, ConfigManager};
    use crate::{
        monitor_processes_with_tracer_client, FsExportHandler, S3ExportHandler, TracerClient,
    };
    use aws_config::BehaviorVersion;
    use dotenv::dotenv;
    use tempdir::TempDir;

    fn load_test_config() -> Config {
        ConfigManager::load_default_config()
    }

    pub fn setup_env_vars(region: &str) {
        dotenv().ok(); // Load from .env file in development
        std::env::set_var("AWS_REGION", region);
    }

    #[tokio::test]
    async fn test_monitor_processes_with_tracer_client() {
        let config = load_test_config();
        let pwd = std::env::current_dir().unwrap();
        let region = "us-east-2";

        setup_env_vars(region);

        let temp_dir = TempDir::new("export").expect("failed to create tempdir");
        let base_dir = temp_dir.path().join("./exports");
        let fs_handler = FsExportHandler::new(base_dir, None);

        let aws_config = aws_config::defaults(BehaviorVersion::latest())
            .region(region)
            .load()
            .await;

        let s3_handler = crate::exporters::Exporter::S3(
            S3ExportHandler::new_with_config(fs_handler, aws_config).await,
        );

        let mut tracer_client = TracerClient::new(
            config,
            pwd.to_str().unwrap().to_string(),
            s3_handler,
            "testing".to_string(),
            None,
        )
        .await
        .unwrap();
        let result = monitor_processes_with_tracer_client(&mut tracer_client).await;
        assert!(result.is_ok());
    }
}<|MERGE_RESOLUTION|>--- conflicted
+++ resolved
@@ -87,14 +87,12 @@
     )
     .await
     .context("Failed to create TracerClient")?;
-
-<<<<<<< HEAD
+   
+    client.run().await
+  
     // close the connection pool to aurora
     aurora_client.close().await?;
     Ok(())
-=======
-    client.run().await
->>>>>>> f69e1ba1
 }
 
 pub async fn monitor_processes_with_tracer_client(tracer_client: &mut TracerClient) -> Result<()> {
