--- conflicted
+++ resolved
@@ -14,17 +14,13 @@
     cli_config_args: TracerCliInitArgs,
     config: Config,
 ) -> Result<()> {
-<<<<<<< HEAD
     // create the conn pool to aurora
     let db_client = if Some(config.log_forward_endpoint) {
         LogWriter::try_new(&config).await?;
     } else {
         AuroraClient::try_new(&config, None).await?;
     };
-    
-=======
-    let db_client = AuroraClient::try_new(&config, None).await?;
->>>>>>> b07b7e5a
+
 
     let addr: SocketAddr = config.server.parse()?;
 
