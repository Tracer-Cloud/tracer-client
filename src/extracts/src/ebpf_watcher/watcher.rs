use crate::ebpf_watcher::handler::process::process_manager::ProcessManager;
use crate::ebpf_watcher::handler::process::process_utils::get_process_argv;
use crate::ebpf_watcher::handler::trigger::trigger_processor::TriggerProcessor;
use anyhow::{Error, Result};
use chrono::Utc;
use std::collections::HashSet;
use std::sync::Arc;
use tokio::sync::{mpsc, RwLock};
use tracer_common::recorder::LogRecorder;
use tracer_common::target_process::manager::TargetManager;
use tracer_common::target_process::Target;
use tracer_common::types::ebpf_trigger::{
    OutOfMemoryTrigger, ProcessEndTrigger, ProcessStartTrigger, Trigger,
};
use tracer_ebpf::binding::start_processing_events;
use tracing::{debug, error};

/// Watches system processes and records events related to them
pub struct EbpfWatcher {
    ebpf: once_cell::sync::OnceCell<()>, // not tokio, because ebpf initialisation is sync
    process_manager: Arc<RwLock<ProcessManager>>,
    trigger_processor: TriggerProcessor,
    // here will go the file manager for dataset recognition operations
}

impl EbpfWatcher {
    pub fn new(target_manager: TargetManager, log_recorder: LogRecorder) -> Self {
        // instantiate the process manager
        let process_manager = Arc::new(RwLock::new(ProcessManager::new(
            target_manager.clone(),
            log_recorder.clone(),
        )));

        EbpfWatcher {
            ebpf: once_cell::sync::OnceCell::new(),
            trigger_processor: TriggerProcessor::new(Arc::clone(&process_manager)),
            process_manager,
        }
    }

    pub async fn update_targets(self: &Arc<Self>, targets: Vec<Target>) -> Result<()> {
        self.process_manager
            .write()
            .await
            .update_targets(targets)
            .await?;
        Ok(())
    }

    pub async fn start_ebpf(self: &Arc<Self>) -> Result<()> {
        Arc::clone(self)
            .ebpf
            .get_or_try_init(|| Arc::clone(self).initialize_ebpf())?;
        Ok(())
    }

    pub async fn start_process_polling(
        self: &Arc<Self>,
        process_polling_interval_ms: u64,
    ) -> Result<()> {
        println!("Starting process polling");
        let watcher = Arc::clone(self);
        let interval = std::time::Duration::from_millis(process_polling_interval_ms);

        tokio::spawn(async move {
            println!("Starting process polling loop");
            let mut system = sysinfo::System::new_all();
            let mut known_processes: HashSet<u32> = HashSet::new();

            loop {
                system.refresh_processes();
                let mut current_processes = HashSet::new();

                // Check for new processes (started)
                for (pid, process) in system.processes() {
                    let pid_u32 = pid.as_u32();
                    current_processes.insert(pid_u32);

                    if !known_processes.contains(&pid_u32) {
<<<<<<< HEAD
                        let mut argv = process.cmd().to_vec();

                        if argv.is_empty() {
                            argv = get_process_argv(pid_u32 as i32);
                        }
=======
                        let argv = get_process_argv(pid_u32 as i32).await;
>>>>>>> 564af201

                        // New process detected
                        let start_trigger = ProcessStartTrigger {
                            pid: pid_u32 as usize,
                            ppid: process.parent().map(|p| p.as_u32()).unwrap_or(0) as usize,
                            comm: process.name().to_string(),
                            argv,
<<<<<<< HEAD
                            file_name: "".to_string(),
=======
                            file_name: process
                                .exe()
                                .and_then(|p| p.to_str())
                                .unwrap_or("")
                                .to_string(),
>>>>>>> 564af201
                            started_at: Utc::now(),
                        };

                        if let Err(e) = watcher
                            .process_triggers(vec![Trigger::ProcessStart(start_trigger)])
                            .await
                        {
                            error!("Failed to process start trigger: {}", e);
                        }
                    }
                }

                // Check for ended processes
                for &old_pid in &known_processes {
                    if !current_processes.contains(&old_pid) {
                        // Process ended
                        let end_trigger = ProcessEndTrigger {
                            pid: old_pid as usize,
                            finished_at: Default::default(),
                            exit_reason: None,
                        };
                        if let Err(e) = watcher
                            .process_triggers(vec![Trigger::ProcessEnd(end_trigger)])
                            .await
                        {
                            error!("Failed to process end trigger: {}", e);
                        }
                    }
                }

                known_processes = current_processes;
                tokio::time::sleep(interval).await;
            }
        });

        Ok(())
    }

    fn initialize_ebpf(self: Arc<Self>) -> Result<(), Error> {
        // Use unbounded channel for cross-runtime compatibility
        let (tx, rx) = mpsc::unbounded_channel::<Trigger>();

        // Start the eBPF event processing
        start_processing_events(tx)?;

        // Start the event processing loop
        let watcher = Arc::clone(&self);
        let task = tokio::spawn(async move {
            if let Err(e) = watcher.process_trigger_loop(rx).await {
                error!("process_trigger_loop failed: {:?}", e);
            }
        });

        // Store the task handle in the stateAdd commentMore actions
        match tokio::runtime::Handle::try_current() {
            Ok(_) => {
                tokio::spawn(async move {
                    let mut process_manager = self.process_manager.write().await;
                    process_manager.set_ebpf_task(task).await;
                });
            }
            Err(_) => {
                // Not in a tokio runtime, can't store the task handle
            }
        }

        Ok(())
    }

    /// Main loop that processes triggers from eBPF
    async fn process_trigger_loop(
        self: &Arc<Self>,
        mut rx: mpsc::UnboundedReceiver<Trigger>,
    ) -> Result<()> {
        let mut buffer: Vec<Trigger> = Vec::with_capacity(100);

        loop {
            buffer.clear();
            debug!("Ready to receive triggers");

            // Since UnboundedReceiver doesn't have recv_many, we need to use a different approach
            // Try to receive a single event with timeout to avoid blocking forever
            match tokio::time::timeout(std::time::Duration::from_secs(5), rx.recv()).await {
                Ok(Some(event)) => {
                    buffer.push(event);

                    // Try to receive more events non-blockingly (up to 99 more)
                    while let Ok(Some(event)) =
                        tokio::time::timeout(std::time::Duration::from_millis(10), rx.recv()).await
                    {
                        buffer.push(event);
                        if buffer.len() >= 100 {
                            break;
                        }
                    }

                    // Process all events
                    let triggers = std::mem::take(&mut buffer);
                    println!("Received {:?}", triggers);

                    if let Err(e) = self.process_triggers(triggers).await {
                        error!("Failed to process triggers: {}", e);
                    }
                }
                Ok(None) => {
                    error!("Event channel closed, exiting process loop");
                    return Ok(());
                }
                Err(_) => {
                    // Timeout occurred, just continue the loop
                    continue;
                }
            }
        }
    }

    /// Processes a batch of triggers, separating start, finish, and OOM events
    pub async fn process_triggers(self: &Arc<Self>, triggers: Vec<Trigger>) -> Result<()> {
        let mut process_start_triggers: Vec<ProcessStartTrigger> = vec![];
        let mut process_end_triggers: Vec<ProcessEndTrigger> = vec![];
        let mut out_of_memory_triggers: Vec<OutOfMemoryTrigger> = vec![];

        debug!("ProcessWatcher: processing {} triggers", triggers.len());

        for trigger in triggers.into_iter() {
            match trigger {
                Trigger::ProcessStart(process_started) => {
                    debug!(
                        "ProcessWatcher: received START trigger pid={}, cmd={}",
                        process_started.pid, process_started.comm
                    );
                    process_start_triggers.push(process_started);
                }
                Trigger::ProcessEnd(process_end) => {
                    debug!(
                        "ProcessWatcher: received FINISH trigger pid={}",
                        process_end.pid
                    );
                    process_end_triggers.push(process_end);
                }
                Trigger::OutOfMemory(out_of_memory) => {
                    debug!("OOM trigger pid={}", out_of_memory.pid);
                    out_of_memory_triggers.push(out_of_memory);
                }
            }
        }

        // Process out of memory triggers
        self.trigger_processor
            .process_out_of_memory_triggers(out_of_memory_triggers)
            .await;

        // Process end triggers
        self.trigger_processor
            .process_process_end_triggers(process_end_triggers)
            .await?;

        // Process start triggers
        self.trigger_processor
            .process_process_start_triggers(process_start_triggers)
            .await?;

        Ok(())
    }

    pub async fn poll_process_metrics(&self) -> Result<()> {
        self.process_manager
            .write()
            .await
            .poll_process_metrics()
            .await
    }

    pub async fn get_n_monitored_processes(&self, n: usize) -> HashSet<String> {
        self.process_manager
            .write()
            .await
            .get_n_monitored_processes(n)
            .await
    }

    pub async fn get_number_of_monitored_processes(&self) -> usize {
        self.process_manager
            .write()
            .await
            .get_number_of_monitored_processes()
            .await
    }
}<|MERGE_RESOLUTION|>--- conflicted
+++ resolved
@@ -77,15 +77,13 @@
                     current_processes.insert(pid_u32);
 
                     if !known_processes.contains(&pid_u32) {
-<<<<<<< HEAD
+
                         let mut argv = process.cmd().to_vec();
 
                         if argv.is_empty() {
                             argv = get_process_argv(pid_u32 as i32);
                         }
-=======
-                        let argv = get_process_argv(pid_u32 as i32).await;
->>>>>>> 564af201
+
 
                         // New process detected
                         let start_trigger = ProcessStartTrigger {
@@ -93,15 +91,7 @@
                             ppid: process.parent().map(|p| p.as_u32()).unwrap_or(0) as usize,
                             comm: process.name().to_string(),
                             argv,
-<<<<<<< HEAD
                             file_name: "".to_string(),
-=======
-                            file_name: process
-                                .exe()
-                                .and_then(|p| p.to_str())
-                                .unwrap_or("")
-                                .to_string(),
->>>>>>> 564af201
                             started_at: Utc::now(),
                         };
 
