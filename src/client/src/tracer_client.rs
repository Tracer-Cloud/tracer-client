// src/tracer_client.rs
use crate::config_manager::Config;

use anyhow::{Context, Result};

use crate::events::{send_alert_event, send_log_event, send_start_run_event};
use crate::exporters::db::AuroraClient;
use crate::params::TracerCliInitArgs;
use chrono::{DateTime, TimeDelta, Utc};
use log::debug;
use serde_json::json;
use std::ops::Sub;
use std::sync::Arc;
use std::time::{Duration, Instant};
use sysinfo::System;
use tokio::fs;
use tokio::sync::mpsc::Receiver;
use tokio::sync::{mpsc, RwLock};
use tokio::task::spawn_blocking;
use tracer_aws::config::PricingClient;
use tracer_common::constants::{DEFAULT_SERVICE_URL, FILE_CACHE_DIR};
use tracer_common::current_run::{PipelineMetadata, Run};
use tracer_common::event::attributes::EventAttributes;
use tracer_common::event::{Event, ProcessStatus};
use tracer_common::recorder::StructLogRecorder;
use tracer_common::types::LinesBufferArc;
use tracer_extracts::file_watcher::FileWatcher;
use tracer_extracts::metrics::SystemMetricsCollector;
use tracer_extracts::process_watcher::ProcessWatcher;
use tracer_extracts::stdout::StdoutWatcher;
use tracer_extracts::syslog::SyslogWatcher;
<<<<<<< HEAD
use tracing::info;
=======
use tracing::{error, info};
>>>>>>> 716c2eb5
// NOTE: we might have to find a better alternative than passing the pipeline name to tracer client
// directly. Currently with this approach, we do not need to generate a new pipeline name for every
// new run.
// But this also means that a system can setup tracer agent and exec
// multiple pipelines

const RUN_COMPLICATED_PROCESS_IDENTIFICATION: bool = false;

const WAIT_FOR_PROCESS_BEFORE_NEW_RUN: bool = false;

pub struct TracerClient {
    system: Arc<RwLock<System>>, // todo: use arc swap
    interval: Duration,
    last_interaction_new_run_duration: Duration,
    process_metrics_send_interval: Duration,
    last_file_size_change_time_delta: TimeDelta,

    pub process_watcher: Arc<ProcessWatcher>,

    syslog_watcher: SyslogWatcher,
    stdout_watcher: StdoutWatcher,
    metrics_collector: SystemMetricsCollector,
    file_watcher: Arc<RwLock<FileWatcher>>,
    workflow_directory: String,

    pipeline: Arc<RwLock<PipelineMetadata>>,

    // todo: switch to channels
    syslog_lines_buffer: LinesBufferArc,
    stdout_lines_buffer: LinesBufferArc,
    stderr_lines_buffer: LinesBufferArc,
    pub db_client: AuroraClient,
    pub pricing_client: PricingClient,
    pub config: Config,

    log_recorder: StructLogRecorder,
    rx: Receiver<Event>,

    // todo: remove completly
    initialization_id: Option<String>,
    pipeline_name: String,
}

impl TracerClient {
    pub async fn new(
        config: Config,
        workflow_directory: String,
        db_client: AuroraClient,
        cli_args: TracerCliInitArgs, // todo: why Config AND TracerCliInitArgs? remove CliInitArgs
    ) -> Result<TracerClient> {
        // todo: do we need both config with db connection AND db_client?
        info!("Initializing TracerClient with API Key: {}", config.api_key);

        let pricing_client = PricingClient::new(config.aws_init_type.clone(), "us-east-1").await;

        fs::create_dir_all(FILE_CACHE_DIR)
            .await
            .context("Failed to create tmp directory")?;
        let directory = tempfile::tempdir_in(FILE_CACHE_DIR)?;
        let file_watcher = Arc::new(RwLock::new(FileWatcher::new(directory)));

        let pipeline = Arc::new(RwLock::new(PipelineMetadata {
            pipeline_name: cli_args.pipeline_name.clone(),
            run: None,
            tags: cli_args.tags,
        }));

        let (tx, rx) = mpsc::channel::<Event>(100);
        let log_recorder = StructLogRecorder::new(pipeline.clone(), tx.clone());

        let system = Arc::new(RwLock::new(System::new_all()));

        let process_watcher = Arc::new(ProcessWatcher::new(
            config.targets.clone(),
            log_recorder.clone(),
            file_watcher.clone(),
            system.clone(),
        ));

        Ok(TracerClient {
            // if putting a value to config, also update `TracerClient::reload_config_file`
            interval: Duration::from_millis(config.process_polling_interval_ms),
            last_interaction_new_run_duration: Duration::from_millis(config.new_run_pause_ms),
            process_metrics_send_interval: Duration::from_millis(
                config.process_metrics_send_interval_ms,
            ),
            last_file_size_change_time_delta: TimeDelta::milliseconds(
                config.file_size_not_changing_period_ms as i64,
            ),
            system: system.clone(),

            pipeline,

            syslog_watcher: SyslogWatcher::new(log_recorder.clone()),
            stdout_watcher: StdoutWatcher::new(),
            // Sub managers
            file_watcher,
            workflow_directory: workflow_directory.clone(),
            syslog_lines_buffer: Arc::new(RwLock::new(Vec::new())),
            stdout_lines_buffer: Arc::new(RwLock::new(Vec::new())),
            stderr_lines_buffer: Arc::new(RwLock::new(Vec::new())),
            process_watcher,
            metrics_collector: SystemMetricsCollector::new(log_recorder.clone(), system.clone()),
            db_client,
            pricing_client,
            config,
            log_recorder,
            rx,

            pipeline_name: cli_args.pipeline_name,
            initialization_id: cli_args.run_id,
        })
    }

    pub async fn reload_config_file(&mut self, config: Config) -> Result<()> {
        self.interval = Duration::from_millis(config.process_polling_interval_ms);
        self.process_watcher
            .update_targets(config.targets.clone())
            .await?;
        self.config = config;

        Ok(())
    }

    pub async fn start_monitoring(&mut self) -> Result<()> {
        self.process_watcher.start_ebpf().await
    }

    pub fn get_syslog_lines_buffer(&self) -> LinesBufferArc {
        self.syslog_lines_buffer.clone()
    }

    pub fn get_stdout_stderr_lines_buffer(&self) -> (LinesBufferArc, LinesBufferArc) {
        (
            self.stdout_lines_buffer.clone(),
            self.stderr_lines_buffer.clone(),
        )
    }

    // TODO: Refactor to collect required entries properly
    pub async fn submit_batched_data(&mut self) -> Result<()> {
        if self.rx.is_empty() {
            return Ok(());
        }

        let pipeline = self.pipeline.read().await;

        let run_name = pipeline
            .run
            .as_ref()
            .map(|st| st.name.as_str())
            .unwrap_or("anonymous");

        let run_id = pipeline
            .run
            .as_ref()
            .map(|st| st.id.as_str())
            .unwrap_or("anonymous");

<<<<<<< HEAD
        info!(
=======
        debug!(
>>>>>>> 716c2eb5
            "Submitting batched data for pipeline {} and run_name {}",
            self.pipeline_name, run_name
        );

        // todo: rollback
        // self.metrics_collector
        //     .collect_metrics()
        //     .await
        //     .context("Failed to collect metrics")?;

        let mut buff: Vec<Event> = Vec::with_capacity(100);
        if self.rx.recv_many(&mut buff, 100).await > 0 {
            println!("inserting: {:?}", buff);
            buff.clear();
        }

        // todo:
        // self.db_client
        //     .batch_insert_events(
        //         run_name,
        //         run_id,
        //         &self.pipeline_name,
        //         self.logs.get_events(),
        //     )
        //     .await
        //     .map_err(|err| anyhow::anyhow!("Error submitting batch events {:?}", err))?;

        Ok(())
    }

    pub fn get_run_metadata(&self) -> Arc<RwLock<PipelineMetadata>> {
        self.pipeline.clone()
    }

    pub async fn run_cleanup(&mut self) -> Result<()> {
        // let process_watcher = self.process_watcher.read().await;
        // let mut pipeline = self.pipeline.write().await;
        //
        // if let Some(run) = pipeline.run.as_mut() {
        //     if !RUN_COMPLICATED_PROCESS_IDENTIFICATION {
        //         return Ok(());
        //     }
        //     if run.last_interaction.elapsed() > self.last_interaction_new_run_duration {
        //         self.log_recorder
        //             .log_with_metadata(
        //                 ProcessStatus::FinishedRun,
        //                 "Run ended due to inactivity".to_string(),
        //                 None,
        //                 None,
        //                 &pipeline,
        //             )
        //             .await?;
        //         pipeline.run = None;
        //     } else if run.parent_pid.is_none() && !process_watcher.is_empty() {
        //         run.parent_pid = process_watcher
        //             .get_parent_pid(Some(run.start_time))
        //             .map(|pid| pid.into());
        //     } else if run.parent_pid.is_some() {
        //         let parent_pid = run.parent_pid.unwrap();
        //         if !process_watcher.is_process_alive(parent_pid.into()).await {
        //             self.log_recorder
        //                 .log_with_metadata(
        //                     ProcessStatus::FinishedRun,
        //                     "Run ended due to parent process termination".to_string(),
        //                     None,
        //                     None,
        //                     &pipeline,
        //                 )
        //                 .await?;
        //             pipeline.run = None;
        //         }
        //     }
        // } else if !WAIT_FOR_PROCESS_BEFORE_NEW_RUN || !process_watcher.is_empty() {
        //     drop(pipeline);
        //     let earliest_process_time = process_watcher.get_earliest_process_time();
        //     drop(process_watcher);
        //     self.start_new_run(Some(earliest_process_time.sub(Duration::from_millis(1))))
        //         .await?;
        // }
        Ok(())
    }

    pub async fn start_new_run(&mut self, timestamp: Option<DateTime<Utc>>) -> Result<()> {
        self.start_monitoring().await?;

        if self.pipeline.read().await.run.is_some() {
            self.stop_run().await?;
        }

        let result = send_start_run_event(
            &*self.system.read().await,
            &self.pipeline_name,
            &self.pricing_client,
            &self.initialization_id,
        )
        .await?;

        self.pipeline.write().await.run = Some(Run {
            last_interaction: Instant::now(),
            parent_pid: None,
            start_time: timestamp.unwrap_or_else(Utc::now),
            name: result.run_name.clone(),
            id: result.run_id.clone(),
        });

        // NOTE: Do we need to output a totally new event if self.initialization_id.is_some() ?
        self.log_recorder
            .log(
                ProcessStatus::NewRun,
                "[CLI] Starting new pipeline run".to_owned(),
                Some(EventAttributes::SystemProperties(result.system_properties)),
                timestamp,
            )
            .await?;

        Ok(())
    }

    pub async fn stop_run(&mut self) -> Result<()> {
        let mut pipeline = self.pipeline.write().await;

        if pipeline.run.is_none() {
            self.log_recorder
                .log_with_metadata(
                    ProcessStatus::FinishedRun,
                    "[CLI] Finishing pipeline run".to_owned(),
                    None,
                    Some(Utc::now()),
                    &pipeline,
                )
<<<<<<< HEAD
                .await?;

            pipeline.run = None;
=======
                .await
            {
                error!("Error outputing end run logs: {err}")
            };
            self.logs.clear();

            self.logs.update_run_details(
                Some(self.pipeline_name.clone()),
                None,
                None,
                Some(self.tags.clone()),
            );
            self.current_run = None;
>>>>>>> 716c2eb5
        }

        Ok(())
    }

    // todo:
    // self
    //     .db_client
    //     .batch_insert_events(
    //         &run.name,
    //         &run.id,
    //         &self.pipeline_name,
    //         self(),
    //     )
    //     .await?;
    //

    /// These functions require logs and the system
    pub async fn poll_processes(&mut self) -> Result<()> {
        // self.process_watcher
        //     .write()
        //     .await
        //     .poll_processes()
        //     .await?;
        //
        // if !self.process_watcher.read().await.is_empty() {
        //     if let Some(run) = self.pipeline.write().await.run.as_mut() {
        //         run.last_interaction = Instant::now();
        //     }
        // }

        Ok(())
    }

    pub async fn poll_process_metrics(&mut self) -> Result<()> {
        Ok(())
    }

    pub async fn poll_files(&mut self) -> Result<()> {
        self.file_watcher
            .write()
            .await
            .poll_files(
                DEFAULT_SERVICE_URL,
                &self.config.api_key,
                &self.workflow_directory,
                self.last_file_size_change_time_delta,
            )
            .await?;
        Ok(())
    }

    pub async fn poll_syslog(&mut self) -> Result<()> {
        self.syslog_watcher
            .poll_syslog(self.get_syslog_lines_buffer(), &self.metrics_collector)
            .await
    }

    pub async fn poll_stdout_stderr(&mut self) -> Result<()> {
        let (stdout_lines_buffer, stderr_lines_buffer) = self.get_stdout_stderr_lines_buffer();

        self.stdout_watcher
            .poll_stdout(
                DEFAULT_SERVICE_URL,
                &self.config.api_key,
                stdout_lines_buffer,
                false,
            )
            .await?;

        self.stdout_watcher
            .poll_stdout(
                DEFAULT_SERVICE_URL,
                &self.config.api_key,
                stderr_lines_buffer,
                true,
            )
            .await
    }

    pub async fn refresh_sysinfo(&mut self) -> Result<()> {
        self.system.write().await.refresh_all();

        Ok(())
    }

    pub fn get_service_url(&self) -> &str {
        DEFAULT_SERVICE_URL
    }

    pub fn get_pipeline_name(&self) -> &str {
        &self.pipeline_name
    }

    pub fn get_api_key(&self) -> &str {
        &self.config.api_key
    }

    pub async fn send_log_event(&mut self, payload: String) -> Result<()> {
        send_log_event(self.get_api_key(), &payload).await?; // todo: remove

        self.log_recorder
            .log(
                ProcessStatus::RunStatusMessage,
                payload,
                None,
                Some(Utc::now()),
            )
            .await?;

        Ok(())
    }

    pub async fn send_alert_event(&mut self, payload: String) -> Result<()> {
        send_alert_event(&payload).await?; // todo: remove
        self.log_recorder
            .log(ProcessStatus::Alert, payload, None, Some(Utc::now()))
            .await?;
        Ok(())
    }

    //FIXME: Should tag updates be parts of events?... how should it be handled and stored
    pub async fn send_update_tags_event(&self, tags: Vec<String>) -> Result<()> {
        let _tags_entry = json!({
            "tags": tags,
            "message": "[CLI] Updating tags",
            "process_type": "pipeline",
            "process_status": "tag_update",
            "event_type": "process_status",
            "timestamp": Utc::now().timestamp_millis() as f64 / 1000.,
        });

        // todo...
        Ok(())
    }
}

#[cfg(test)]
mod tests {
    use super::*;
    use crate::config_manager::ConfigManager;
    use crate::params::TracerCliInitArgs;
    use anyhow::Result;
    use serde_json::Value;
    use sqlx::types::Json;
    use std::path::Path;
    use tempfile::tempdir;
    use tracer_common::pipeline_tags::PipelineTags;

    #[tokio::test]
    async fn test_submit_batched_data() -> Result<()> {
        // Load the configuration
        let path = Path::new("../../");
        let config = ConfigManager::load_config_at(path).unwrap();

        let temp_dir = tempdir().expect("cant create temp dir");

        let work_dir = temp_dir.path().to_str().unwrap();

        // Create an instance of AuroraClient
        let db_client = AuroraClient::try_new(&config, Some(1)).await?;

        let cli_config = TracerCliInitArgs::default();

        let mut client = TracerClient::new(config, work_dir.to_string(), db_client, cli_config)
            .await
            .expect("Failed to create tracer client");

        client
            .start_new_run(None)
            .await
            .expect("Error starting new run");

        let run_name = client.pipeline.clone().unwrap().name;

        // Record a test event
        client.logs.record_event(
            ProcessStatus::TestEvent,
            format!("[submit_batched_data.rs] Test event for job {}", run_name),
            None,
            None,
        );

        // submit_batched_data
        let res = client.submit_batched_data().await;

        assert!(res.is_ok());

        // Prepare the SQL query
        let query = "SELECT attributes, run_name FROM batch_jobs_logs WHERE run_name = $1";

        let db_client = client.db_client.get_pool();

        // Verify the row was inserted into the database
        let result: (Json<Value>, String) = sqlx::query_as(query)
            .bind(run_name.clone()) // Use the job_id for the query
            .fetch_one(db_client) // Use the pool from the AuroraClient
            .await?;

        // Check that the inserted data matches the expected data
        assert_eq!(result.1, run_name.clone()); // Compare with the unique job ID

        Ok(())
    }

    #[tokio::test]
    async fn test_tags_attribution_works() {
        // Load the configuration
        let path = Path::new("../../");
        let config = ConfigManager::load_config_at(path).unwrap();

        let temp_dir = tempdir().expect("cant create temp dir");

        let work_dir = temp_dir.path().to_str().unwrap();
        let job_id = "job-1234";

        // Create an instance of AuroraClient
        let db_client = AuroraClient::try_new(&config, Some(1)).await.unwrap();

        let tags = PipelineTags::default();

        let cli_config = TracerCliInitArgs {
            pipeline_name: "Test Pipeline".to_string(),
            run_id: None,
            tags: tags.clone(),
            no_daemonize: false,
        };

        let mut client = TracerClient::new(config, work_dir.to_string(), db_client, cli_config)
            .await
            .expect("Failed to create tracerclient");

        client
            .start_new_run(None)
            .await
            .expect("Error starting new run");

        // Record a test event
        client.logs.record_event(
            ProcessStatus::TestEvent,
            format!("[submit_batched_data.rs] Test event for job {}", job_id),
            None,
            None,
        );

        // assertions
        let events = client.logs.get_events();
        assert!(!events.is_empty());
        let event_tags = events.first().unwrap().tags.clone().unwrap();
        assert_eq!(event_tags.pipeline_type, tags.pipeline_type);

        assert_eq!(client.tags.pipeline_type, tags.pipeline_type);
    }
}<|MERGE_RESOLUTION|>--- conflicted
+++ resolved
@@ -7,7 +7,6 @@
 use crate::exporters::db::AuroraClient;
 use crate::params::TracerCliInitArgs;
 use chrono::{DateTime, TimeDelta, Utc};
-use log::debug;
 use serde_json::json;
 use std::ops::Sub;
 use std::sync::Arc;
@@ -29,11 +28,7 @@
 use tracer_extracts::process_watcher::ProcessWatcher;
 use tracer_extracts::stdout::StdoutWatcher;
 use tracer_extracts::syslog::SyslogWatcher;
-<<<<<<< HEAD
-use tracing::info;
-=======
-use tracing::{error, info};
->>>>>>> 716c2eb5
+use tracing::{debug, error, info};
 // NOTE: we might have to find a better alternative than passing the pipeline name to tracer client
 // directly. Currently with this approach, we do not need to generate a new pipeline name for every
 // new run.
@@ -193,11 +188,7 @@
             .map(|st| st.id.as_str())
             .unwrap_or("anonymous");
 
-<<<<<<< HEAD
-        info!(
-=======
         debug!(
->>>>>>> 716c2eb5
             "Submitting batched data for pipeline {} and run_name {}",
             self.pipeline_name, run_name
         );
@@ -328,25 +319,9 @@
                     Some(Utc::now()),
                     &pipeline,
                 )
-<<<<<<< HEAD
                 .await?;
 
             pipeline.run = None;
-=======
-                .await
-            {
-                error!("Error outputing end run logs: {err}")
-            };
-            self.logs.clear();
-
-            self.logs.update_run_details(
-                Some(self.pipeline_name.clone()),
-                None,
-                None,
-                Some(self.tags.clone()),
-            );
-            self.current_run = None;
->>>>>>> 716c2eb5
         }
 
         Ok(())
