use anyhow::{Context, Result};
use log::info;
use serde_json::Value;
use sqlx::pool::PoolOptions;
use sqlx::types::Json;
use sqlx::PgPool;

use crate::cloud_providers::aws::SecretsClient;
use crate::config_manager::Config;
use crate::types::aws::secrets::DatabaseAuth;
use crate::types::event::Event;
use percent_encoding::{utf8_percent_encode, NON_ALPHANUMERIC};

pub struct AuroraClient {
    pool: PgPool,
}

impl AuroraClient {
    pub async fn new(config: &Config, pool_size: Option<u32>) -> Self {
        let secrets_client = SecretsClient::new(config.aws_init_type.clone()).await;

        // NOTE: conditional added to fix integrations tests with docker mostly
        let db_secrets = if std::env::var("USE_LOCAL_CREDENTIALS").is_ok() {
            let username =
                std::env::var("DATABASE_USER").unwrap_or_else(|_| "postgres".to_string());
            let password =
                std::env::var("DATABASE_PASSWORD").unwrap_or_else(|_| "password".to_string());

            DatabaseAuth { username, password }
        } else {
            secrets_client
                .get_secrets(&config.database_secrets_arn)
                .await
                .expect("Failed to get secrets")
        };

        // encode password to escape special chars that would break url
        let encoded_password =
            utf8_percent_encode(&db_secrets.password, NON_ALPHANUMERIC).to_string();

        let url = format!(
            "postgres://{}:{}@{}/{}",
            db_secrets.username, encoded_password, config.database_host, config.database_name
        );

        println!(
            "db secrets : {}, {}",
            db_secrets.username, db_secrets.password
        );

        println!("db url: {}", url);

        // Use PgPoolOptions to set max_size
        let pool = PoolOptions::new()
            .max_connections(pool_size.unwrap_or(100))
            .connect(&url)
            .await
            .expect("Failed establish connection");

        info!("Successfully created connection pool");

        AuroraClient { pool }
    }

    pub fn get_pool(&self) -> &PgPool {
        &self.pool
    }

    pub async fn insert_row(&self, job_id: &str, data: Json<Value>) -> Result<()> {
        let query = "INSERT INTO batch_jobs_logs (data, job_id) VALUES ($1, $2)";

        info!("Inserting row with job_id: {}", job_id);

        sqlx::query(query)
            .bind(data)
            .bind(job_id)
            .execute(&self.pool)
            .await
            .context("Failed to insert row")?;

        info!("Successfully inserted row with job_id: {}", job_id);

        Ok(())
    }

    // TODO: Verify: Is job_id same with run name because previous implementation used that. Would it
    // remain thesame with nextflow?
    pub async fn batch_insert_events(
        &self,
        run_name: &str,
        run_id: &str,
        pipeline_name: &str,
        nextflow_session_uuid: Option<&str>,
        data: impl IntoIterator<Item = &Event>,
    ) -> Result<()> {
        //let query = "INSERT INTO batch_jobs_logs (data, job_id) VALUES ($1, $2)";

<<<<<<< HEAD
        info!("Inserting row with job_id: {}", job_id);
=======
        let query = "
        INSERT INTO batch_jobs_logs (data, job_id, run_name, run_id, pipeline_name, nextflow_session_uuid, job_ids)
        VALUES ($1, $2, $3, $4, $5, $6, $7)";

        info!("Inserting row with job_id: {}", run_name);
        println!("Inserting row with job_id: {}", run_name);
>>>>>>> 280ea7e8

        let mut transaction = self
            .get_pool()
            .begin()
            .await
            .context("Failed to begin transaction")?;

        let mut rows_affected = 0;

        for event in data {
            let json_data = Json(serde_json::to_value(event)?); // Convert the event to JSON
<<<<<<< HEAD
            println!(
                "Inserting row with job_id: {}, data: {:#?}",
                job_id,
                json_data.to_string()
            );
=======
            let job_ids = [run_name];
>>>>>>> 280ea7e8
            rows_affected += sqlx::query(query)
                .bind(json_data)
                .bind(run_name) // run name is thesame as job_id
                .bind(run_name)
                .bind(run_id)
                .bind(pipeline_name)
                .bind(nextflow_session_uuid) // Nullable field
                .bind(job_ids)
                .execute(&mut *transaction) // Use the transaction directly
                .await
                .context("Failed to insert event into database")?
                .rows_affected();
        }
        // Commit the transaction
        transaction
            .commit()
            .await
            .context("Failed to commit transaction")?;

        info!("Successfully inserted {rows_affected} rows with job_id: {run_name}");

        Ok(())
    }

    /// closes the connection pool
    pub async fn close(&self) -> Result<()> {
        self.pool.close().await;
        info!("Successfully closed connection pool");
        Ok(())
    }
}<|MERGE_RESOLUTION|>--- conflicted
+++ resolved
@@ -42,13 +42,6 @@
             "postgres://{}:{}@{}/{}",
             db_secrets.username, encoded_password, config.database_host, config.database_name
         );
-
-        println!(
-            "db secrets : {}, {}",
-            db_secrets.username, db_secrets.password
-        );
-
-        println!("db url: {}", url);
 
         // Use PgPoolOptions to set max_size
         let pool = PoolOptions::new()
@@ -95,16 +88,12 @@
     ) -> Result<()> {
         //let query = "INSERT INTO batch_jobs_logs (data, job_id) VALUES ($1, $2)";
 
-<<<<<<< HEAD
-        info!("Inserting row with job_id: {}", job_id);
-=======
         let query = "
         INSERT INTO batch_jobs_logs (data, job_id, run_name, run_id, pipeline_name, nextflow_session_uuid, job_ids)
         VALUES ($1, $2, $3, $4, $5, $6, $7)";
 
         info!("Inserting row with job_id: {}", run_name);
         println!("Inserting row with job_id: {}", run_name);
->>>>>>> 280ea7e8
 
         let mut transaction = self
             .get_pool()
@@ -116,15 +105,7 @@
 
         for event in data {
             let json_data = Json(serde_json::to_value(event)?); // Convert the event to JSON
-<<<<<<< HEAD
-            println!(
-                "Inserting row with job_id: {}, data: {:#?}",
-                job_id,
-                json_data.to_string()
-            );
-=======
             let job_ids = [run_name];
->>>>>>> 280ea7e8
             rows_affected += sqlx::query(query)
                 .bind(json_data)
                 .bind(run_name) // run name is thesame as job_id
