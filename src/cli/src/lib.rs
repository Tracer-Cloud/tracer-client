use tracer_common::types::cli::{
    interactive::InteractiveInitArgs,
    params::{FinalizedInitArgs, TracerCliInitArgs},
};

pub mod commands;
pub mod logging;
pub mod nondaemon_commands;
pub mod process_command;
<<<<<<< HEAD
=======
pub mod utils;
>>>>>>> 9894417b

/// Runs tracer init in interactive mode
pub fn init_command_interactive_mode(cli_args: TracerCliInitArgs) -> FinalizedInitArgs {
    InteractiveInitArgs::from_partial(cli_args)
        .prompt_missing()
        .into_cli_args()
}<|MERGE_RESOLUTION|>--- conflicted
+++ resolved
@@ -7,10 +7,7 @@
 pub mod logging;
 pub mod nondaemon_commands;
 pub mod process_command;
-<<<<<<< HEAD
-=======
 pub mod utils;
->>>>>>> 9894417b
 
 /// Runs tracer init in interactive mode
 pub fn init_command_interactive_mode(cli_args: TracerCliInitArgs) -> FinalizedInitArgs {
