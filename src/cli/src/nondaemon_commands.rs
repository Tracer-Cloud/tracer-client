use colored::Colorize;
use console::Emoji;
use std::fmt::Write;
use std::process::Command;

use anyhow::{bail, Context, Result};
use std::result::Result::Ok;
use tokio::time::sleep;
use tracer_client::config_manager::{Config, ConfigLoader, INTERCEPTOR_STDOUT_FILE};
use tracer_common::constants::{
    FILE_CACHE_DIR, PID_FILE, REPO_NAME, REPO_OWNER, STDERR_FILE, STDOUT_FILE,
};
use tracer_daemon::client::DaemonClient;
use tracing::debug;

pub fn clean_up_after_daemon() -> Result<()> {
    std::fs::remove_file(PID_FILE).context("Failed to remove pid file")?;
    std::fs::remove_file(STDOUT_FILE).context("Failed to remove stdout file")?;
    std::fs::remove_file(STDERR_FILE).context("Failed to remove stderr file")?;
    let _ = std::fs::remove_file(INTERCEPTOR_STDOUT_FILE).context("Failed to remove stdout file");
    std::fs::remove_dir_all(FILE_CACHE_DIR).context("Failed to remove cache directory")?;
    Ok(())
}

pub async fn wait(api_client: &DaemonClient) -> Result<()> {
    for n in 0..5 {
        match api_client
            .client
            .get(api_client.get_url("/info"))
            .send()
            .await
        {
            // if timeout, retry
            Err(e) => {
                if !(e.is_timeout() || e.is_connect()) {
                    bail!(e)
                }
            }
            Ok(resp) => {
                if resp.status().is_success() {
                    return Ok(());
                }

                debug!("Got response, retrying: {:?}", resp);
            }
        }

        let duration = 1 << n;
        let attempts = match duration {
            1 => 1,
            2 => 2,
            4 => 3,
            8 => 4,
            _ => 5,
        };

        println!(
            "Starting daemon... [{:.<20}] ({} second{} elapsed)",
            ".".repeat(attempts.min(20)),
            duration,
            if duration > 1 { "s" } else { "" }
        );
        sleep(std::time::Duration::from_secs(duration)).await;
    }

    bail!("Daemon not started yet")
}

pub fn print_install_readiness() -> Result<()> {
<<<<<<< HEAD
    let mut diagnostics: Vec<String> = vec![];
    let mut missing_packages: Vec<String> = vec![];
    let mut missing_package_advice: Vec<String> = vec![];

    let packages = [
        (
            "build-essential",
            "dpkg -s build-essential",
            "apt-get:build-essential",
        ),
        ("pkg-config", "dpkg -s pkg-config", "apt-get:pkg-config"),
        ("libelf1", "dpkg -s libelf1", "apt-get:libelf1"),
        ("libelf-dev", "dpkg -s libelf-dev", "apt-get:libelf-dev"),
        ("zlib1g-dev", "dpkg -s zlib1g-dev", "apt-get:zlib1g-dev"),
        ("llvm", "dpkg -s llvm", "apt-get:llvm"),
        ("clang", "dpkg -s clang", "apt-get:clang"),
    ];

    for (package_name, check_cmd, install_advice) in &packages {
        let is_installed = Command::new("sh")
            .arg("-c")
            .arg(check_cmd)
            .output()
            .map(|output| output.status.success())
            .unwrap_or(false);

        if !is_installed {
            missing_packages.push(package_name.to_string());
            missing_package_advice.push(install_advice.to_string());
        }
    }

    if !missing_packages.is_empty() {
        let mut message = format!(
            "Found missing packages: {}\n\nTo install them run:\n",
            missing_packages.join(", ")
        );

        let mut apt_get_packages = vec![];
        let mut cargo_packages = vec![];

        for (package_name, _, install_advice) in &packages {
            if missing_packages.contains(&package_name.to_string()) {
                if install_advice.starts_with("apt-get:") {
                    apt_get_packages.push(install_advice.replace("apt-get:", ""));
                } else if install_advice.starts_with("cargo:") {
                    cargo_packages.push(install_advice.replace("cargo:", ""));
                }
            }
        }

        if !apt_get_packages.is_empty() {
            message.push_str(&format!(
                "sudo apt-get install -y {}\n",
                apt_get_packages.join(" ")
            ));
        }

        if !cargo_packages.is_empty() {
            message.push_str(&format!("cargo install {}\n", cargo_packages.join(" ")));
        }

        diagnostics.push(message);
    }

    // Check kernel version (should be v5.15)
    let kernel_version = Command::new("uname")
        .arg("-r")
        .output()
        .ok()
        .and_then(|output| {
            String::from_utf8(output.stdout).ok().and_then(|version| {
                let parts: Vec<&str> = version.trim().split('.').collect();
                if parts.len() >= 2 {
                    let major = parts[0].parse::<u32>().ok()?;
                    let minor = parts[1].parse::<u32>().ok()?;
                    Some((major, minor))
                } else {
                    None
                }
            })
        });

    match kernel_version {
        Some((5, 15)) => {
            // Kernel version matches
        }
        Some((major, minor)) => {
            diagnostics.push(format!(
                "Tracer has been tested and confirmed to work on Linux kernel v5.15, detected v{}.{}. Contact support if issues arise.",
                major, minor
            ));
        }
        None => {
            diagnostics.push("Linux kernel version unknown. Recommended: v5.15.".to_string());
        }
    }

    // Print all collected diagnostics
    for warning in &diagnostics {
        println!();
        println!("{}", warning);
    }
    if !&diagnostics.is_empty() {
        println!();
=======
    #[cfg(target_os = "linux")]
    {
        let mut diagnostics: Vec<String> = vec![];
        let mut missing_packages: Vec<String> = vec![];
        let mut missing_package_advice: Vec<String> = vec![];

        let packages = [
            (
                "build-essential",
                "dpkg -s build-essential",
                "apt-get:build-essential",
            ),
            ("pkg-config", "dpkg -s pkg-config", "apt-get:pkg-config"),
            ("libelf1", "dpkg -s libelf1", "apt-get:libelf1"),
            ("libelf-dev", "dpkg -s libelf-dev", "apt-get:libelf-dev"),
            ("zlib1g-dev", "dpkg -s zlib1g-dev", "apt-get:zlib1g-dev"),
            ("llvm", "dpkg -s llvm", "apt-get:llvm"),
            ("clang", "dpkg -s clang", "apt-get:clang"),
        ];

        for (package_name, check_cmd, install_advice) in &packages {
            let is_installed = Command::new("sh")
                .arg("-c")
                .arg(check_cmd)
                .output()
                .map(|output| output.status.success())
                .unwrap_or(false);

            if !is_installed {
                missing_packages.push(package_name.to_string());
                missing_package_advice.push(install_advice.to_string());
            }
        }

        if !missing_packages.is_empty() {
            let mut message = format!(
                "Found missing packages: {}\n\nTo install them run:\n",
                missing_packages.join(", ")
            );

            let mut apt_get_packages = vec![];
            let mut cargo_packages = vec![];

            for (package_name, _, install_advice) in &packages {
                if missing_packages.contains(&package_name.to_string()) {
                    if install_advice.starts_with("apt-get:") {
                        apt_get_packages.push(install_advice.replace("apt-get:", ""));
                    } else if install_advice.starts_with("cargo:") {
                        cargo_packages.push(install_advice.replace("cargo:", ""));
                    }
                }
            }

            if !apt_get_packages.is_empty() {
                message.push_str(&format!(
                    "sudo apt-get install -y {}\n",
                    apt_get_packages.join(" ")
                ));
            }

            if !cargo_packages.is_empty() {
                message.push_str(&format!("cargo install {}\n", cargo_packages.join(" ")));
            }

            diagnostics.push(message);
        }

        // Check kernel version (should be v5.15)
        let kernel_version = Command::new("uname")
            .arg("-r")
            .output()
            .ok()
            .and_then(|output| {
                String::from_utf8(output.stdout).ok().and_then(|version| {
                    let parts: Vec<&str> = version.trim().split('.').collect();
                    if parts.len() >= 2 {
                        let major = parts[0].parse::<u32>().ok()?;
                        let minor = parts[1].parse::<u32>().ok()?;
                        Some((major, minor))
                    } else {
                        None
                    }
                })
            });

        match kernel_version {
            Some((5, 15)) => {
                // Kernel version matches
            }
            Some((major, minor)) => {
                diagnostics.push(format!(
                    "Tracer has been tested and confirmed to work on Linux kernel v5.15, detected v{}.{}. Contact support if issues arise.",
                    major, minor
                ));
            }
            None => {
                diagnostics.push("Linux kernel version unknown. Recommended: v5.15.".to_string());
            }
        }

        // Print all collected diagnostics
        for warning in &diagnostics {
            println!();
            println!("{}", warning);
        }
        if !&diagnostics.is_empty() {
            println!();
        }
    }

    #[cfg(target_os = "macos")]
    {
        println!("Detected MacOS. eBPF is not supported on MacOS.");
        println!("Activated process polling");
>>>>>>> 9894417b
    }

    Ok(())
}

pub async fn print_config_info(api_client: &DaemonClient, config: &Config) -> Result<()> {
    let mut output = String::new();

    let info = match api_client.send_info_request().await {
        Ok(info) => info,
        Err(e) => {
            tracing::error!("Error getting info response: {e}");
            const CHECK: Emoji<'_, '_> = Emoji("✅ ", "[OK] ");
            const HELP: &str = "[HELP]";

<<<<<<< HEAD
            writeln!(
                &mut output,
                "\n{} {}",
                CHECK,
                "Tracer CLI installed.".bold()
            )?;
            writeln!(
                &mut output,
                "   Daemon status: {}",
                "Not started yet".yellow()
            )?;

            writeln!(
                &mut output,
                "\n   ╭────────────────────────────────────────────────────────────"
            )?;

            writeln!(&mut output, "   {:^60}", "=== Next Steps ===".bold())?;
            writeln!(&mut output)?;

            writeln!(
                &mut output,
                "   {:<24}{}",
                "tracer init".cyan().bold(),
                "# interactive setup".dimmed()
=======
            writeln!(
                &mut output,
                "\n{} {}",
                CHECK,
                "Tracer CLI installed.".bold()
>>>>>>> 9894417b
            )?;

            writeln!(
                &mut output,
                "\n   Visualize pipeline data at: {}",
                "https://sandbox.tracer.app".cyan().underline()
            )?;

            writeln!(
                &mut output,
                "   {} Visit {} or email {}",
                HELP.yellow(),
                "https://github.com/Tracer-Cloud/tracer".cyan().underline(),
                "support@tracer.cloud".cyan()
            )?;

            writeln!(
                &mut output,
<<<<<<< HEAD
                "\n   ╰────────────────────────────────────────────────────────────"
            )?;

=======
                "   Daemon status: {}",
                "Not started yet".yellow()
            )?;

            writeln!(
                &mut output,
                "\n   ╭────────────────────────────────────────────────────────────"
            )?;

            writeln!(&mut output, "   {:^60}", "=== Next Steps ===".bold())?;
            writeln!(&mut output)?;

            writeln!(
                &mut output,
                "   {:<24}{}",
                "tracer init".cyan().bold(),
                "# interactive setup".dimmed()
            )?;

            writeln!(
                &mut output,
                "\n   Visualize pipeline data at: {}",
                "https://sandbox.tracer.app".cyan().underline()
            )?;

            writeln!(
                &mut output,
                "   {} Visit {} or email {}",
                HELP.yellow(),
                "https://github.com/Tracer-Cloud/tracer".cyan().underline(),
                "support@tracer.cloud".cyan()
            )?;

            writeln!(
                &mut output,
                "\n   ╰────────────────────────────────────────────────────────────"
            )?;

>>>>>>> 9894417b
            println!("{}", output);
            return Ok(());
        }
    };

    // Fixed width for the left column and separator
    let total_header_width = 80;

    writeln!(
        &mut output,
        "\n┌{:─^width$}┐",
        " TRACER INFO ",
        width = total_header_width
    )?;

    writeln!(
        &mut output,
        "│ Daemon status:            │ {}  ",
        "Running".green()
    )?;

    if let Some(ref inner) = info.inner {
        writeln!(
            &mut output,
            "│ Service name:             │ {}  ",
            inner.pipeline_name
        )?;
        writeln!(
            &mut output,
            "│ Run name:                 │ {}  ",
            inner.run_name
        )?;
        writeln!(
            &mut output,
            "│ Run ID:                   │ {}  ",
            inner.run_id
        )?;
        writeln!(
            &mut output,
            "│ Total Run Time:           │ {}  ",
            inner.formatted_runtime()
        )?;
    }

    writeln!(
        &mut output,
        "│ Recognized Processes:     │ {}:{}  ",
        info.watched_processes_count,
        info.watched_processes_preview()
    )?;

    writeln!(
        &mut output,
        "│ Daemon version:           │ {}  ",
        env!("CARGO_PKG_VERSION")
    )?;

    let clickable_url = format!(
        "\u{1b}]8;;{0}\u{1b}\\{0}\u{1b}]8;;\u{1b}\\",
        config.grafana_workspace_url
    );
    let colored_url = clickable_url.cyan().underline().to_string();

    writeln!(
        &mut output,
        "│ Grafana Workspace URL:    │ {}  ",
        colored_url
    )?;

    let config_sources = if config.config_sources.is_empty() {
        vec!["No config file used".to_string()]
    } else {
        config.config_sources.clone()
    };

    if let Some((first, rest)) = config_sources.split_first() {
        writeln!(&mut output, "│ Config Sources:           │ {}  ", first)?;
        for source in rest {
            writeln!(&mut output, "│                           │ {}  ", source)?;
        }
    }

    writeln!(
        &mut output,
        "│ Process polling interval: │ {} ms  ",
        config.process_polling_interval_ms
    )?;

    writeln!(
        &mut output,
        "│ Batch submission interval:│ {} ms  ",
        config.batch_submission_interval_ms
    )?;

    writeln!(
        &mut output,
        "│ Log files:                │ {}  ",
        STDOUT_FILE
    )?;

    writeln!(
        &mut output,
        "│                           │ {}  ",
        STDERR_FILE
    )?;

    writeln!(&mut output, "└{:─^width$}┘", "", width = total_header_width)?;

    println!("{}", output);
    Ok(())
}
pub async fn setup_config(
    api_key: &Option<String>,
    process_polling_interval_ms: &Option<u64>,
    batch_submission_interval_ms: &Option<u64>,
) -> Result<()> {
    let mut current_config = ConfigLoader::load_config(None)?;
    if let Some(api_key) = api_key {
        current_config.api_key.clone_from(api_key);
    }
    if let Some(process_polling_interval_ms) = process_polling_interval_ms {
        current_config.process_polling_interval_ms = *process_polling_interval_ms;
    }
    if let Some(batch_submission_interval_ms) = batch_submission_interval_ms {
        current_config.batch_submission_interval_ms = *batch_submission_interval_ms;
    }
    ConfigLoader::save_config(&current_config)?;

    Ok(())
}

pub async fn update_tracer() -> Result<()> {
    let octocrab = octocrab::instance();

    let release = octocrab
        .repos(REPO_OWNER, REPO_NAME)
        .releases()
        .get_latest()
        .await?;

    if release.tag_name == env!("CARGO_PKG_VERSION") {
        println!("You are already using the latest version of Tracer.");
        return Ok(());
    }

    let config = ConfigLoader::load_config(None)?;

    println!("Updating Tracer to version {}", release.tag_name);

    let mut command = Command::new("bash");
    command.arg("-c").arg(format!("curl -sSL https://raw.githubusercontent.com/davincios/tracer-daemon/main/install-tracer.sh | bash -s -- {} && . ~/.bashrc && tracer", config.api_key));

    command
        .status()
        .context("Failed to update Tracer. Please try again.")?;

    Ok(())
}<|MERGE_RESOLUTION|>--- conflicted
+++ resolved
@@ -67,113 +67,6 @@
 }
 
 pub fn print_install_readiness() -> Result<()> {
-<<<<<<< HEAD
-    let mut diagnostics: Vec<String> = vec![];
-    let mut missing_packages: Vec<String> = vec![];
-    let mut missing_package_advice: Vec<String> = vec![];
-
-    let packages = [
-        (
-            "build-essential",
-            "dpkg -s build-essential",
-            "apt-get:build-essential",
-        ),
-        ("pkg-config", "dpkg -s pkg-config", "apt-get:pkg-config"),
-        ("libelf1", "dpkg -s libelf1", "apt-get:libelf1"),
-        ("libelf-dev", "dpkg -s libelf-dev", "apt-get:libelf-dev"),
-        ("zlib1g-dev", "dpkg -s zlib1g-dev", "apt-get:zlib1g-dev"),
-        ("llvm", "dpkg -s llvm", "apt-get:llvm"),
-        ("clang", "dpkg -s clang", "apt-get:clang"),
-    ];
-
-    for (package_name, check_cmd, install_advice) in &packages {
-        let is_installed = Command::new("sh")
-            .arg("-c")
-            .arg(check_cmd)
-            .output()
-            .map(|output| output.status.success())
-            .unwrap_or(false);
-
-        if !is_installed {
-            missing_packages.push(package_name.to_string());
-            missing_package_advice.push(install_advice.to_string());
-        }
-    }
-
-    if !missing_packages.is_empty() {
-        let mut message = format!(
-            "Found missing packages: {}\n\nTo install them run:\n",
-            missing_packages.join(", ")
-        );
-
-        let mut apt_get_packages = vec![];
-        let mut cargo_packages = vec![];
-
-        for (package_name, _, install_advice) in &packages {
-            if missing_packages.contains(&package_name.to_string()) {
-                if install_advice.starts_with("apt-get:") {
-                    apt_get_packages.push(install_advice.replace("apt-get:", ""));
-                } else if install_advice.starts_with("cargo:") {
-                    cargo_packages.push(install_advice.replace("cargo:", ""));
-                }
-            }
-        }
-
-        if !apt_get_packages.is_empty() {
-            message.push_str(&format!(
-                "sudo apt-get install -y {}\n",
-                apt_get_packages.join(" ")
-            ));
-        }
-
-        if !cargo_packages.is_empty() {
-            message.push_str(&format!("cargo install {}\n", cargo_packages.join(" ")));
-        }
-
-        diagnostics.push(message);
-    }
-
-    // Check kernel version (should be v5.15)
-    let kernel_version = Command::new("uname")
-        .arg("-r")
-        .output()
-        .ok()
-        .and_then(|output| {
-            String::from_utf8(output.stdout).ok().and_then(|version| {
-                let parts: Vec<&str> = version.trim().split('.').collect();
-                if parts.len() >= 2 {
-                    let major = parts[0].parse::<u32>().ok()?;
-                    let minor = parts[1].parse::<u32>().ok()?;
-                    Some((major, minor))
-                } else {
-                    None
-                }
-            })
-        });
-
-    match kernel_version {
-        Some((5, 15)) => {
-            // Kernel version matches
-        }
-        Some((major, minor)) => {
-            diagnostics.push(format!(
-                "Tracer has been tested and confirmed to work on Linux kernel v5.15, detected v{}.{}. Contact support if issues arise.",
-                major, minor
-            ));
-        }
-        None => {
-            diagnostics.push("Linux kernel version unknown. Recommended: v5.15.".to_string());
-        }
-    }
-
-    // Print all collected diagnostics
-    for warning in &diagnostics {
-        println!();
-        println!("{}", warning);
-    }
-    if !&diagnostics.is_empty() {
-        println!();
-=======
     #[cfg(target_os = "linux")]
     {
         let mut diagnostics: Vec<String> = vec![];
@@ -288,7 +181,6 @@
     {
         println!("Detected MacOS. eBPF is not supported on MacOS.");
         println!("Activated process polling");
->>>>>>> 9894417b
     }
 
     Ok(())
@@ -304,7 +196,6 @@
             const CHECK: Emoji<'_, '_> = Emoji("✅ ", "[OK] ");
             const HELP: &str = "[HELP]";
 
-<<<<<<< HEAD
             writeln!(
                 &mut output,
                 "\n{} {}",
@@ -330,13 +221,6 @@
                 "   {:<24}{}",
                 "tracer init".cyan().bold(),
                 "# interactive setup".dimmed()
-=======
-            writeln!(
-                &mut output,
-                "\n{} {}",
-                CHECK,
-                "Tracer CLI installed.".bold()
->>>>>>> 9894417b
             )?;
 
             writeln!(
@@ -355,50 +239,9 @@
 
             writeln!(
                 &mut output,
-<<<<<<< HEAD
                 "\n   ╰────────────────────────────────────────────────────────────"
             )?;
 
-=======
-                "   Daemon status: {}",
-                "Not started yet".yellow()
-            )?;
-
-            writeln!(
-                &mut output,
-                "\n   ╭────────────────────────────────────────────────────────────"
-            )?;
-
-            writeln!(&mut output, "   {:^60}", "=== Next Steps ===".bold())?;
-            writeln!(&mut output)?;
-
-            writeln!(
-                &mut output,
-                "   {:<24}{}",
-                "tracer init".cyan().bold(),
-                "# interactive setup".dimmed()
-            )?;
-
-            writeln!(
-                &mut output,
-                "\n   Visualize pipeline data at: {}",
-                "https://sandbox.tracer.app".cyan().underline()
-            )?;
-
-            writeln!(
-                &mut output,
-                "   {} Visit {} or email {}",
-                HELP.yellow(),
-                "https://github.com/Tracer-Cloud/tracer".cyan().underline(),
-                "support@tracer.cloud".cyan()
-            )?;
-
-            writeln!(
-                &mut output,
-                "\n   ╰────────────────────────────────────────────────────────────"
-            )?;
-
->>>>>>> 9894417b
             println!("{}", output);
             return Ok(());
         }
