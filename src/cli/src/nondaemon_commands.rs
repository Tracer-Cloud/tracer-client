--- conflicted
+++ resolved
@@ -657,7 +657,6 @@
         return Ok(());
     }
 
-<<<<<<< HEAD
     // Get current daemon state
     let config = ConfigLoader::load_config(None)?;
     let api_client = DaemonClient::new(format!("http://{}", config.server));
@@ -714,9 +713,8 @@
         api_client.send_terminate_request().await?;
         clean_up_after_daemon()?;
     }
-=======
+
     let config = ConfigLoader::load_default_config()?;
->>>>>>> 75346e94
 
     println!(
         "\nUpdating Tracer to version {}...",
