[package]
name = "tracer"
version.workspace = true
edition.workspace = true
homepage.workspace = true
repository.workspace = true
authors.workspace = true
default-run = "tracer"
build = "build.rs"

[dependencies]
tracer_ebpf = { path = "../ebpf" }
<<<<<<< HEAD
itertools = { workspace = true }
walkdir = "2.4"

mockall = { workspace = true }
log = { workspace = true }
reqwest = { workspace = true, features = ["blocking"] }
serde = { workspace = true }
serde_json = { workspace = true }
rand = { workspace = true }
uuid = { workspace = true, features = ["v4"] }
dirs = { workspace = true }
percent-encoding = { workspace = true }
tokio-util = { workspace = true }
aws-config = { workspace = true }
aws-sdk-s3 = { workspace = true }
aws-sdk-pricing = { workspace = true }
aws-credential-types = { workspace = true }
aws-sdk-secretsmanager = { workspace = true }
aws-sdk-ec2 = { workspace = true }
serde-query = { workspace = true }
config = { workspace = true }
ec2_instance_metadata = { workspace = true }
axum = { workspace = true }
typed-builder = { workspace = true }
dialoguer = { workspace = true }
regex = { workspace = true }
rustls = { workspace = true }
yaml-rust2 = { workspace = true }
shlex = { workspace = true }
bollard = { workspace = true }
futures-util = { workspace = true }
dashmap = { workspace = true }
termion = { workspace = true }
git2 = { workspace = true }
which = { workspace = true }
flate2 = "1.0"
tar = "0.4"
=======

anyhow.workspace = true
aws-config.workspace = true
aws-credential-types.workspace = true
aws-sdk-ec2.workspace = true
aws-sdk-pricing.workspace = true
aws-sdk-s3.workspace = true
aws-sdk-secretsmanager.workspace = true
axum.workspace = true
bollard.workspace = true
chrono.workspace = true
clap.workspace = true
colored.workspace = true
config.workspace = true
console.workspace = true
dashmap.workspace = true
dialoguer.workspace = true
dirs-next.workspace = true
ec2_instance_metadata.workspace = true
futures-util.workspace = true
git2.workspace = true
itertools.workspace = true
log.workspace = true
mockall.workspace = true
octocrab.workspace = true
percent-encoding.workspace = true
rand.workspace = true
regex.workspace = true
reqwest.workspace = true
rustls.workspace = true
sentry.workspace = true
serde-query.workspace = true
serde.workspace = true
serde_json.workspace = true
shlex.workspace = true
sqlx.workspace = true
sysinfo.workspace = true
termion.workspace = true
tokio = { workspace = true, features = ["rt", "rt-multi-thread", "macros"] }
tokio-retry.workspace = true
tokio-util.workspace = true
tracing-appender.workspace = true
tracing-subscriber.workspace = true
tracing.workspace = true
typed-builder.workspace = true
uuid.workspace = true
which.workspace = true
yaml-rust2.workspace = true
>>>>>>> 86446a8e

[dev-dependencies]
dotenvy.workspace = true
pretty_assertions_sorted.workspace = true
rstest.workspace = true
serial_test.workspace = true
sqlx.workspace = true
uuid.workspace = true

[build-dependencies]
built.workspace = true<|MERGE_RESOLUTION|>--- conflicted
+++ resolved
@@ -10,45 +10,6 @@
 
 [dependencies]
 tracer_ebpf = { path = "../ebpf" }
-<<<<<<< HEAD
-itertools = { workspace = true }
-walkdir = "2.4"
-
-mockall = { workspace = true }
-log = { workspace = true }
-reqwest = { workspace = true, features = ["blocking"] }
-serde = { workspace = true }
-serde_json = { workspace = true }
-rand = { workspace = true }
-uuid = { workspace = true, features = ["v4"] }
-dirs = { workspace = true }
-percent-encoding = { workspace = true }
-tokio-util = { workspace = true }
-aws-config = { workspace = true }
-aws-sdk-s3 = { workspace = true }
-aws-sdk-pricing = { workspace = true }
-aws-credential-types = { workspace = true }
-aws-sdk-secretsmanager = { workspace = true }
-aws-sdk-ec2 = { workspace = true }
-serde-query = { workspace = true }
-config = { workspace = true }
-ec2_instance_metadata = { workspace = true }
-axum = { workspace = true }
-typed-builder = { workspace = true }
-dialoguer = { workspace = true }
-regex = { workspace = true }
-rustls = { workspace = true }
-yaml-rust2 = { workspace = true }
-shlex = { workspace = true }
-bollard = { workspace = true }
-futures-util = { workspace = true }
-dashmap = { workspace = true }
-termion = { workspace = true }
-git2 = { workspace = true }
-which = { workspace = true }
-flate2 = "1.0"
-tar = "0.4"
-=======
 
 anyhow.workspace = true
 aws-config.workspace = true
@@ -97,7 +58,6 @@
 uuid.workspace = true
 which.workspace = true
 yaml-rust2.workspace = true
->>>>>>> 86446a8e
 
 [dev-dependencies]
 dotenvy.workspace = true
