[package]
name = "tracer"

version = { workspace = true }
edition = { workspace = true }
homepage = { workspace = true }
repository = { workspace = true }
authors = { workspace = true }

default-run = "tracer"

build = "build.rs"

[dependencies]
anyhow = { workspace = true }
clap = { workspace = true }
daemonize = { workspace = true }
octocrab = { workspace = true }
tokio = { workspace = true, features = ["rt", "rt-multi-thread", "macros"] }
tracing = { workspace = true }
sqlx = { workspace = true }
colored = { workspace = true }
tracing-subscriber = { workspace = true }
tracing-appender = { workspace = true }
sentry = { workspace = true }
console = { workspace = true }
chrono = { workspace = true }
sysinfo = { workspace = true }
tracer_ebpf = { path = "../ebpf" }
itertools = { workspace = true }
once_cell = { workspace = true }
mockall = { workspace = true }
log = { workspace = true }
reqwest = { workspace = true }
serde = { workspace = true }
serde_json = { workspace = true }
rand = { workspace = true }
uuid = { workspace = true }
dirs = { workspace = true }
percent-encoding = { workspace = true }
tokio-util = { workspace = true }
aws-config = { workspace = true }
aws-sdk-s3 = { workspace = true }
aws-sdk-pricing = { workspace = true }
aws-credential-types = { workspace = true }
aws-sdk-secretsmanager = { workspace = true }
serde-query = { workspace = true }
config = { workspace = true }
ec2_instance_metadata = { workspace = true }
axum = { workspace = true }
typed-builder = { workspace = true }
dialoguer = { workspace = true }
regex = { workspace = true }
rustls = { workspace = true }
yaml-rust2 = { workspace = true }
<<<<<<< HEAD
lazy_static = { workspace = true }
=======
shlex = { workspace = true }
bollard = { workspace = true }
futures-util = { workspace = true }
>>>>>>> 39f7d6cb

[dev-dependencies]
sqlx = { workspace = true }
dotenv = { workspace = true }
serial_test = { workspace = true }
uuid = { workspace = true }
rstest = { workspace = true }
pretty_assertions_sorted = { workspace = true }

[build-dependencies]
built = { workspace = true }<|MERGE_RESOLUTION|>--- conflicted
+++ resolved
@@ -53,13 +53,10 @@
 regex = { workspace = true }
 rustls = { workspace = true }
 yaml-rust2 = { workspace = true }
-<<<<<<< HEAD
 lazy_static = { workspace = true }
-=======
 shlex = { workspace = true }
 bollard = { workspace = true }
 futures-util = { workspace = true }
->>>>>>> 39f7d6cb
 
 [dev-dependencies]
 sqlx = { workspace = true }
