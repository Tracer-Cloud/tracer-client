use crate::config::Config;
use sentry::protocol::Context;
use sentry::ClientOptions;
use serde_json::Value;
use std::collections::BTreeMap;

pub struct Sentry;

impl Sentry {
    /// Initializes Sentry if a DSN is provided in the config.
    /// Returns a guard to keep Sentry active for the program's lifetime.
    pub fn setup(config: &Config) -> Option<sentry::ClientInitGuard> {
        if cfg!(debug_assertions) {
            return None;
        }

        let sentry = sentry::init((
            config.sentry_dsn.as_deref()?,
            ClientOptions {
                release: sentry::release_name!(),
                // Enables capturing user IPs and sensitive headers when using HTTP server integrations.
                // See: https://docs.sentry.io/platforms/rust/data-management/data-collected/
                send_default_pii: true,
                ..Default::default()
            },
        ));

        Sentry::add_context("Config", config.to_safe_json());
        Some(sentry)
    }

    /// Adds a tag (key-value pair) to the Sentry event for short, string-based metadata.
    pub fn add_tag(key: &str, value: &str) {
<<<<<<< HEAD
        if cfg!(debug_assertions) {
            return;
        }
=======
>>>>>>> 39f7d6cb
        sentry::configure_scope(|scope| {
            scope.set_tag(key, value);
        });
    }

    /// Adds a context (flat JSON object) to the Sentry event.
    /// Requirements:
    ///   - The value must not be nested.
    pub fn add_context(key: &str, value: Value) {
<<<<<<< HEAD
        if cfg!(debug_assertions) {
            return;
        }

=======
>>>>>>> 39f7d6cb
        // Only accept flat JSON objects
        let map = match value {
            Value::Object(obj) => obj
                .into_iter()
                .filter(|(_, v)| !v.is_object() && !v.is_array())
                .collect::<BTreeMap<String, Value>>(),
            _ => BTreeMap::new(),
        };

        sentry::configure_scope(|scope| {
            scope.set_context(key, Context::Other(map));
        });
    }

    /// Adds extra data (arbitrary JSON) to the Sentry event.
    /// Suitable for long or complex JSON values.
    pub fn add_extra(key: &str, value: Value) {
<<<<<<< HEAD
        if cfg!(debug_assertions) {
            return;
        }

=======
>>>>>>> 39f7d6cb
        sentry::configure_scope(|scope| {
            scope.set_extra(key, value);
        });
    }
}<|MERGE_RESOLUTION|>--- conflicted
+++ resolved
@@ -31,12 +31,9 @@
 
     /// Adds a tag (key-value pair) to the Sentry event for short, string-based metadata.
     pub fn add_tag(key: &str, value: &str) {
-<<<<<<< HEAD
         if cfg!(debug_assertions) {
             return;
         }
-=======
->>>>>>> 39f7d6cb
         sentry::configure_scope(|scope| {
             scope.set_tag(key, value);
         });
@@ -46,13 +43,9 @@
     /// Requirements:
     ///   - The value must not be nested.
     pub fn add_context(key: &str, value: Value) {
-<<<<<<< HEAD
         if cfg!(debug_assertions) {
             return;
         }
-
-=======
->>>>>>> 39f7d6cb
         // Only accept flat JSON objects
         let map = match value {
             Value::Object(obj) => obj
@@ -70,13 +63,9 @@
     /// Adds extra data (arbitrary JSON) to the Sentry event.
     /// Suitable for long or complex JSON values.
     pub fn add_extra(key: &str, value: Value) {
-<<<<<<< HEAD
         if cfg!(debug_assertions) {
             return;
         }
-
-=======
->>>>>>> 39f7d6cb
         sentry::configure_scope(|scope| {
             scope.set_extra(key, value);
         });
