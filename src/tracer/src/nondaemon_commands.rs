use colored::Colorize;
use console::Emoji;
use std::fmt::Write;
use std::process::Command;

#[cfg(target_os = "linux")]
use crate::utils::get_kernel_version;

use crate::client::config_manager::{Config, ConfigLoader, INTERCEPTOR_STDOUT_FILE};
use crate::common::constants::{
    FILE_CACHE_DIR, LOG_FILE, PID_FILE, REPO_NAME, REPO_OWNER, STDERR_FILE, STDOUT_FILE,
};
use crate::daemon::client::DaemonClient;
use anyhow::{bail, Context, Result};
use std::result::Result::Ok;
use tokio::time::sleep;
use tracing::debug;

const STATUS_ACTIVE: Emoji<'_, '_> = Emoji("● ", "● ");
const STATUS_INACTIVE: Emoji<'_, '_> = Emoji("○ ", "○ ");
const STATUS_WARNING: Emoji<'_, '_> = Emoji("⚠ ", "⚠ ");
const STATUS_INFO: Emoji<'_, '_> = Emoji("ℹ ", "ℹ ");

struct InfoFormatter {
    output: String,
    width: usize,
}

impl InfoFormatter {
    fn new(width: usize) -> Self {
        Self {
            output: String::new(),
            width,
        }
    }

    fn add_header(&mut self, title: &str) -> Result<()> {
        writeln!(
            &mut self.output,
            "\n┌{:─^width$}┐",
            format!(" {} ", title),
            width = self.width - 2
        )?;
        Ok(())
    }

    fn add_footer(&mut self) -> Result<()> {
        writeln!(
            &mut self.output,
            "└{:─^width$}┘",
            "",
            width = self.width - 2
        )?;
        Ok(())
    }

    fn add_section_header(&mut self, title: &str) -> Result<()> {
        writeln!(
            &mut self.output,
            "├{:─^width$}┤",
            format!(" {} ", title),
            width = self.width - 2
        )?;
        Ok(())
    }

    fn add_field(&mut self, label: &str, value: &str, color: &str) -> Result<()> {
        let colored_value = match color {
            "green" => value.green(),
            "yellow" => value.yellow(),
            "cyan" => value.cyan(),
            "magenta" => value.magenta(),
            "blue" => value.blue(),
            "red" => value.red(),
            "bold" => value.bold(),
            _ => value.normal(),
        };

        // Calculate available space for value
        let label_width = 20;
        let padding = 4;
        let max_value_width = self.width - label_width - padding;

        // Format the value with proper truncation
        let formatted_value = if colored_value.len() > max_value_width {
            format!("{}...", &colored_value[..max_value_width - 3])
        } else {
            colored_value.to_string()
        };

        writeln!(
            &mut self.output,
            "│ {:<label_width$} │ {}  ",
            label, formatted_value
        )?;
        Ok(())
    }

    fn add_status_field(&mut self, label: &str, value: &str, status: &str) -> Result<()> {
        let (emoji, color) = match status {
            "active" => (STATUS_ACTIVE, "green"),
            "inactive" => (STATUS_INACTIVE, "red"),
            "warning" => (STATUS_WARNING, "yellow"),
            _ => (STATUS_INFO, "blue"),
        };

        writeln!(
            &mut self.output,
            "│ {:<20} │ {} {}  ",
            label,
            emoji,
            value.color(color)
        )?;
        Ok(())
    }

    fn add_empty_line(&mut self) -> Result<()> {
        writeln!(&mut self.output, "│{:width$}│", "", width = self.width - 2)?;
        Ok(())
    }
}

pub fn clean_up_after_daemon() -> Result<()> {
    std::fs::remove_file(PID_FILE).context("Failed to remove pid file")?;
    std::fs::remove_file(STDOUT_FILE).context("Failed to remove stdout file")?;
    std::fs::remove_file(STDERR_FILE).context("Failed to remove stderr file")?;
    let _ = std::fs::remove_file(INTERCEPTOR_STDOUT_FILE).context("Failed to remove stdout file");
    std::fs::remove_dir_all(FILE_CACHE_DIR).context("Failed to remove cache directory")?;
    Ok(())
}

pub async fn wait(api_client: &DaemonClient) -> Result<()> {
    for n in 0..5 {
        match api_client
            .client
            .get(api_client.get_url("/info"))
            .send()
            .await
        {
            // if timeout, retry
            Err(e) => {
                if !(e.is_timeout() || e.is_connect()) {
                    bail!(e)
                }
            }
            Ok(resp) => {
                if resp.status().is_success() {
                    return Ok(());
                }

                debug!("Got response, retrying: {:?}", resp);
            }
        }

        let duration = 1 << n;
        let attempts = match duration {
            1 => 1,
            2 => 2,
            4 => 3,
            8 => 4,
            _ => 5,
        };

        println!(
            "Starting daemon... [{:.<20}] ({} second{} elapsed)",
            ".".repeat(attempts.min(20)),
            duration,
            if duration > 1 { "s" } else { "" }
        );
        sleep(std::time::Duration::from_secs(duration)).await;
    }

    bail!("Daemon not started yet")
}

pub fn print_install_readiness() -> Result<()> {
    #[cfg(target_os = "linux")]
    {
        let mut diagnostics: Vec<String> = vec![];
        let mut missing_packages: Vec<String> = vec![];
        let mut missing_package_advice: Vec<String> = vec![];

        let packages = [
            (
                "build-essential",
                "dpkg -s build-essential",
                "apt-get:build-essential",
            ),
            ("pkg-config", "dpkg -s pkg-config", "apt-get:pkg-config"),
            ("libelf1", "dpkg -s libelf1", "apt-get:libelf1"),
            ("libelf-dev", "dpkg -s libelf-dev", "apt-get:libelf-dev"),
            ("zlib1g-dev", "dpkg -s zlib1g-dev", "apt-get:zlib1g-dev"),
            ("llvm", "dpkg -s llvm", "apt-get:llvm"),
            ("clang", "dpkg -s clang", "apt-get:clang"),
        ];

        for (package_name, check_cmd, install_advice) in &packages {
            let is_installed = Command::new("sh")
                .arg("-c")
                .arg(check_cmd)
                .output()
                .map(|output| output.status.success())
                .unwrap_or(false);

            if !is_installed {
                missing_packages.push(package_name.to_string());
                missing_package_advice.push(install_advice.to_string());
            }
        }

        if !missing_packages.is_empty() {
            let mut message = format!(
                "Found missing packages: {}\n\nTo install them run:\n",
                missing_packages.join(", ")
            );

            let mut apt_get_packages = vec![];
            let mut cargo_packages = vec![];

            for (package_name, _, install_advice) in &packages {
                if missing_packages.contains(&package_name.to_string()) {
                    if install_advice.starts_with("apt-get:") {
                        apt_get_packages.push(install_advice.replace("apt-get:", ""));
                    } else if install_advice.starts_with("cargo:") {
                        cargo_packages.push(install_advice.replace("cargo:", ""));
                    }
                }
            }

            if !apt_get_packages.is_empty() {
                message.push_str(&format!(
                    "sudo apt-get install -y {}\n",
                    apt_get_packages.join(" ")
                ));
            }

            if !cargo_packages.is_empty() {
                message.push_str(&format!("cargo install {}\n", cargo_packages.join(" ")));
            }

            diagnostics.push(message);
        }

        // Check kernel version (should be v5.15)
        let kernel_version = get_kernel_version();

        match kernel_version {
            Some((5, 15)) => {
                // Kernel version matches
            }
            Some((_major, _minor)) => {
                diagnostics.push(format!(
                    "Tracer has been tested and confirmed to work on Linux kernel v5.15, detected v{}.{}. Contact support if issues arise.",
                    _major, _minor
                ));
            }
            None => {
                diagnostics.push("Linux kernel version unknown. Recommended: v5.15.".to_string());
            }
        }

        // Print all collected diagnostics
        for warning in &diagnostics {
            println!();
            println!("{}", warning);
        }
        if !&diagnostics.is_empty() {
            println!();
        }
    }

    #[cfg(target_os = "macos")]
    {
        println!("Detected MacOS. eBPF is not supported on MacOS.");
        println!("Activated process polling \n");
    }

    Ok(())
}

pub async fn print_config_info(api_client: &DaemonClient, config: &Config) -> Result<()> {
    let mut formatter = InfoFormatter::new(90);
    let info = match api_client.send_info_request().await {
        Ok(info) => info,
        Err(e) => {
            tracing::error!("Error getting info response: {e}");
<<<<<<< HEAD
            print_error_state(&mut formatter)?;
            println!("{}", formatter.output);
=======
            const CHECK: Emoji<'_, '_> = Emoji("✨ ", "[OK] ");
            const PLAY: Emoji<'_, '_> = Emoji("▶️ ", "▶ ");
            const BOOK: Emoji<'_, '_> = Emoji("📖 ", "-> ");
            const SUPPORT: Emoji<'_, '_> = Emoji("✉️ ", "-> ");
            const WEB: Emoji<'_, '_> = Emoji("🌐 ", "-> ");
            const WARNING: Emoji<'_, '_> = Emoji("⚠️ ", "⚠ ");
            let width = 75;

            writeln!(
                &mut output,
                "\n{} {}",
                CHECK,
                "Tracer CLI installed.".bold()
            )?;
            writeln!(
                &mut output,
                "{} Daemon status: {}",
                WARNING,
                "Not started yet".yellow()
            )?;

            writeln!(
                &mut output,
                "\n   ╭{:─^width$}╮",
                " Next Steps ",
                width = width
            )?;
            writeln!(&mut output, "   │{:width$}│", "", width = width)?;

            writeln!(
                &mut output,
                "   │ {} {:<width$} │",
                PLAY,
                "tracer init         Interactive Pipeline Setup",
                width = width - 6
            )?;
            writeln!(&mut output, "   │{:width$}│", "", width = width)?;

            writeln!(
                &mut output,
                "   │ {} Visualize Data:     {:<width$}                        │",
                WEB,
                "https://sandbox.tracer.cloud".bright_blue().underline(),
                width = width - 50
            )?;
            writeln!(&mut output, "   │{:width$}│", "", width = width)?;

            writeln!(
                &mut output,
                "   │ {} Documentation:      {:<width$}     │",
                BOOK,
                "https://github.com/Tracer-Cloud/tracer-client"
                    .bright_blue()
                    .underline(),
                width = width - 30
            )?;
            writeln!(&mut output, "   │{:width$}│", "", width = width)?;

            writeln!(
                &mut output,
                "   │ {} Support: {:<width$} │",
                SUPPORT,
                "           support@tracer.cloud".bright_blue(),
                width = width - 15
            )?;
            writeln!(&mut output, "   │{:width$}│", "", width = width)?;

            writeln!(&mut output, "   ╰{:─^width$}╯", "", width = width)?;
            println!("{}", output);
>>>>>>> 5be51ecb
            return Ok(());
        }
    };

    formatter.add_header("TRACER INFO")?;
    formatter.add_empty_line()?;

    print_daemon_status(&mut formatter)?;

    if let Some(inner) = &info.inner {
        print_pipeline_info(&mut formatter, inner, &info)?;
    }

    print_config_and_logs(&mut formatter, config)?;
    formatter.add_footer()?;
    println!("{}", formatter.output);
    Ok(())
}

fn print_error_state(formatter: &mut InfoFormatter) -> Result<()> {
    formatter.add_header("TRACER CLI STATUS")?;
    formatter.add_empty_line()?;
    formatter.add_status_field("Daemon Status", "Not Started", "warning")?;
    formatter.add_empty_line()?;
    formatter.add_section_header("NEXT STEPS")?;
    formatter.add_empty_line()?;
    formatter.add_field("Interactive Setup", "tracer init", "bold")?;
    formatter.add_field("Visualize Data", "https://sandbox.tracer.app", "blue")?;
    formatter.add_field(
        "Documentation",
        "https://github.com/Tracer-Cloud/tracer-client",
        "blue",
    )?;
    formatter.add_field("Support", "support@tracer.cloud", "blue")?;
    formatter.add_empty_line()?;
    formatter.add_footer()?;
    Ok(())
}

fn print_daemon_status(formatter: &mut InfoFormatter) -> Result<()> {
    formatter.add_section_header("DAEMON STATUS")?;
    formatter.add_empty_line()?;
    formatter.add_status_field("Status", "Running", "active")?;
    formatter.add_field("Version", env!("CARGO_PKG_VERSION"), "bold")?;
    formatter.add_empty_line()?;
    Ok(())
}

fn print_pipeline_info(
    formatter: &mut InfoFormatter,
    inner: &crate::daemon::structs::InnerInfoResponse,
    info: &crate::daemon::structs::InfoResponse,
) -> Result<()> {
    formatter.add_section_header("RUN DETAILS")?;
    formatter.add_empty_line()?;

    // Pipeline section
    formatter.add_field("Pipeline Name", &inner.pipeline_name, "bold")?;
    formatter.add_field(
        "Pipeline Type",
        &inner.tags.pipeline_type.as_deref().unwrap_or("Not Set"),
        "cyan",
    )?;
    formatter.add_field(
        "Environment",
        &inner.tags.environment.as_deref().unwrap_or("Not Set"),
        "yellow",
    )?;
    formatter.add_field(
        "User",
        &inner.tags.user_operator.as_deref().unwrap_or("Not Set"),
        "magenta",
    )?;

    // Run section
    formatter.add_field("Run Name", &inner.run_name, "bold")?;
    formatter.add_field("Run ID", &inner.run_id, "cyan")?;
    formatter.add_field("Runtime", &inner.formatted_runtime(), "yellow")?;
    formatter.add_field(
        "Monitored Processes",
        &format!(
            "{}: {}",
            info.watched_processes_count.to_string().bold(),
            info.watched_processes_preview().cyan()
        ),
        "normal",
    )?;
    formatter.add_empty_line()?;
    Ok(())
}

fn print_config_and_logs(formatter: &mut InfoFormatter, config: &Config) -> Result<()> {
    formatter.add_section_header("CONFIGURATION & LOGS")?;
    formatter.add_empty_line()?;

    let grafana_url = if config.grafana_workspace_url.is_empty() {
        "Not configured".to_string()
    } else {
        config.grafana_workspace_url.clone()
    };

    formatter.add_field("Grafana Workspace", &format!("{} ", grafana_url), "blue")?;
    formatter.add_field(
        "Process Polling",
        &format!("{} ms ", config.process_polling_interval_ms),
        "yellow",
    )?;
    formatter.add_field(
        "Batch Submission",
        &format!("{} ms ", config.batch_submission_interval_ms),
        "yellow",
    )?;
    formatter.add_field("Standard Output", &format!("{} ", STDOUT_FILE), "cyan")?;
    formatter.add_field("Standard Error", &format!("{} ", STDERR_FILE), "cyan")?;
    formatter.add_field("Log File", &format!("{} ", LOG_FILE), "cyan")?;
    Ok(())
}

pub async fn setup_config(
    api_key: &Option<String>,
    process_polling_interval_ms: &Option<u64>,
    batch_submission_interval_ms: &Option<u64>,
) -> Result<()> {
    let mut current_config = ConfigLoader::load_default_config()?;
    if let Some(api_key) = api_key {
        current_config.api_key.clone_from(api_key);
    }
    if let Some(process_polling_interval_ms) = process_polling_interval_ms {
        current_config.process_polling_interval_ms = *process_polling_interval_ms;
    }
    if let Some(batch_submission_interval_ms) = batch_submission_interval_ms {
        current_config.batch_submission_interval_ms = *batch_submission_interval_ms;
    }

    //ConfigLoader::save_config(&current_config)?;

    Ok(())
}

pub async fn update_tracer() -> Result<()> {
    let octocrab = octocrab::instance();

    let release = octocrab
        .repos(REPO_OWNER, REPO_NAME)
        .releases()
        .get_latest()
        .await?;

    if release.tag_name == env!("CARGO_PKG_VERSION") {
        println!("You are already using the latest version of Tracer.");
        return Ok(());
    }

    let config = ConfigLoader::load_default_config()?;

    println!("Updating Tracer to version {}", release.tag_name);

    let mut command = Command::new("bash");
    command.arg("-c").arg(format!("curl -sSL https://raw.githubusercontent.com/davincios/tracer-daemon/main/install-tracer.sh | bash -s -- {} && . ~/.bashrc && tracer", config.api_key));

    command
        .status()
        .context("Failed to update Tracer. Please try again.")?;

    Ok(())
}<|MERGE_RESOLUTION|>--- conflicted
+++ resolved
@@ -284,10 +284,6 @@
         Ok(info) => info,
         Err(e) => {
             tracing::error!("Error getting info response: {e}");
-<<<<<<< HEAD
-            print_error_state(&mut formatter)?;
-            println!("{}", formatter.output);
-=======
             const CHECK: Emoji<'_, '_> = Emoji("✨ ", "[OK] ");
             const PLAY: Emoji<'_, '_> = Emoji("▶️ ", "▶ ");
             const BOOK: Emoji<'_, '_> = Emoji("📖 ", "-> ");
@@ -357,7 +353,6 @@
 
             writeln!(&mut output, "   ╰{:─^width$}╯", "", width = width)?;
             println!("{}", output);
->>>>>>> 5be51ecb
             return Ok(());
         }
     };
