--- conflicted
+++ resolved
@@ -1,24 +1,19 @@
 use crate::cli::handlers::init_arguments::FinalizedInitArgs;
+use crate::client::events::init_run;
 use crate::client::exporters::client_export_manager::ExporterManager;
 use crate::client::exporters::event_writer::LogWriterEnum;
 use crate::cloud_providers::aws::pricing::PricingSource;
 use crate::config::Config;
+use crate::daemon::structs::{PipelineData, RunSnapshot};
 use crate::extracts::containers::DockerWatcher;
 use crate::extracts::metrics::system_metrics_collector::SystemMetricsCollector;
 use crate::extracts::process_watcher::watcher::ProcessWatcher;
 use crate::process_identification::recorder::EventDispatcher;
 use crate::process_identification::types::current_run::RunData;
+use crate::process_identification::types::event::attributes::system_metrics::SystemProperties;
 use crate::process_identification::types::event::attributes::EventAttributes;
 use crate::process_identification::types::event::{Event, ProcessStatus};
-<<<<<<< HEAD
-
-use crate::client::events::init_run;
-use crate::daemon::structs::{PipelineData, RunSnapshot};
-use crate::process_identification::types::event::attributes::system_metrics::SystemProperties;
 use crate::utils::env::detect_environment_type;
-=======
-use crate::utils::env;
->>>>>>> 86446a8e
 use crate::utils::system_info::get_kernel_version;
 use anyhow::{Context, Result};
 use std::sync::Arc;
@@ -220,41 +215,6 @@
             run.cost_summary.clone(),
             run.start_time,
         )
-<<<<<<< HEAD
-=======
-        .await?;
-
-        // Update pipeline tags with instance_type and environment_type
-        {
-            let mut pipeline = self.pipeline.write().await;
-
-            if let Some(cost_summary) = &run.cost_summary {
-                pipeline.tags.instance_type = Some(cost_summary.instance_type.clone());
-            }
-
-            if pipeline.tags.environment_type.is_none() {
-                // use a longer timeout here
-                let environment_type = env::detect_environment_type(5).await;
-                pipeline.tags.environment_type = Some(environment_type);
-            }
-
-            pipeline.run = Some(run);
-        }
-
-        // NOTE: Do we need to output a totally new event if self.initialization_id.is_some() ?
-        self.event_dispatcher
-            .log(
-                ProcessStatus::NewRun,
-                "[CLI] Starting new pipeline run".to_owned(),
-                Some(EventAttributes::SystemProperties(Box::new(
-                    system_properties,
-                ))),
-                timestamp,
-            )
-            .await?;
-
-        Ok(())
->>>>>>> 86446a8e
     }
 
     pub async fn get_pipeline_data(&self) -> PipelineData {
