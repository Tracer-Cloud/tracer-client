use crate::config::Config;

use crate::cloud_providers::aws::pricing::PricingSource;
use crate::process_identification::target_process::target_manager::TargetManager;
use crate::process_identification::types::cli::params::FinalizedInitArgs;
use anyhow::{Context, Result};

use crate::client::events::{send_alert_event, send_log_event, send_start_run_event};
use crate::client::exporters::client_export_manager::ExporterManager;
use crate::client::exporters::log_writer::LogWriterEnum;
use crate::extracts::ebpf_watcher::watcher::EbpfWatcher;
use crate::extracts::metrics::system_metrics_collector::SystemMetricsCollector;
use crate::process_identification::recorder::LogRecorder;
use crate::process_identification::types::current_run::{PipelineMetadata, Run};
use crate::process_identification::types::event::attributes::EventAttributes;
use crate::process_identification::types::event::{Event, ProcessStatus};
use chrono::{DateTime, Utc};
use serde_json::json;
use std::sync::Arc;
use std::time::{Duration, Instant};
use sysinfo::System;
use tokio::sync::{mpsc, RwLock};
use tracing::{error, info};

use crate::daemon::structs::InnerInfoResponse;
#[cfg(target_os = "linux")]
use crate::utils::system_info::get_kernel_version;
use crate::utils::Sentry;
#[cfg(target_os = "linux")]
use tracing::warn;

pub struct TracerClient {
    system: Arc<RwLock<System>>, // todo: use arc swap
    interval: Duration,

    pub ebpf_watcher: Arc<EbpfWatcher>,

    metrics_collector: SystemMetricsCollector,

    pipeline: Arc<RwLock<PipelineMetadata>>,

    pub pricing_client: PricingSource,
    pub config: Config,

    log_recorder: LogRecorder,
    pub exporter: Arc<ExporterManager>,

    // todo: remove completely
    initialization_id: Option<String>,
    pub user_id: Option<String>,
    pipeline_name: String,
}

impl TracerClient {
    pub async fn new(
        config: Config,
        db_client: LogWriterEnum,
        cli_args: FinalizedInitArgs, // todo: why Config AND TracerCliInitArgs? remove CliInitArgs
    ) -> Result<TracerClient> {
        // todo: do we need both config with db connection AND db_client?
        info!("Initializing TracerClient with API Key: {}", config.api_key);

        // TODO: taking out pricing client for now
        let pricing_client = Self::init_pricing_client(&config).await;
        let pipeline = Self::init_pipeline(&cli_args);

        let (log_recorder, rx) = Self::init_log_recorder(&pipeline);
        let system = Arc::new(RwLock::new(System::new_all()));

        let ebpf_watcher = Self::init_ebpf_watcher(&log_recorder);

        let exporter = Arc::new(ExporterManager::new(db_client, rx, pipeline.clone()));

        let metrics_collector = Self::init_watchers(&log_recorder, &system);

        Ok(TracerClient {
            // if putting a value to config, also update `TracerClient::reload_config_file`
            interval: Duration::from_millis(config.process_polling_interval_ms),
            system: system.clone(),

            pipeline,

            metrics_collector,
            ebpf_watcher,
            exporter,
            pricing_client,
            config,
            log_recorder,

            pipeline_name: cli_args.pipeline_name,
            initialization_id: cli_args.run_id,
            user_id: cli_args.user_id,
        })
    }

    async fn init_pricing_client(_config: &Config) -> PricingSource {
        PricingSource::Static
    }

    fn init_pipeline(cli_args: &FinalizedInitArgs) -> Arc<RwLock<PipelineMetadata>> {
        Arc::new(RwLock::new(PipelineMetadata {
            pipeline_name: cli_args.pipeline_name.clone(),
            run: None,
            tags: cli_args.tags.clone(),
        }))
    }

    fn init_log_recorder(
        pipeline: &Arc<RwLock<PipelineMetadata>>,
    ) -> (LogRecorder, mpsc::Receiver<Event>) {
        let (tx, rx) = mpsc::channel::<Event>(100);
        let log_recorder = LogRecorder::new(pipeline.clone(), tx);
        (log_recorder, rx)
    }

    fn init_ebpf_watcher(log_recorder: &LogRecorder) -> Arc<EbpfWatcher> {
        let target_manager = TargetManager::default(); //TODO add possibility to pass in targets
        Arc::new(EbpfWatcher::new(target_manager, log_recorder.clone()))
    }

    fn init_watchers(
        log_recorder: &LogRecorder,
        system: &Arc<RwLock<System>>,
    ) -> SystemMetricsCollector {
        SystemMetricsCollector::new(log_recorder.clone(), system.clone())
    }

    pub async fn reload_config_file(&mut self, config: Config) -> Result<()> {
        self.interval = Duration::from_millis(config.process_polling_interval_ms);
        self.ebpf_watcher
            .update_targets(config.targets.clone())
            .await?;
        self.config = config;

        Ok(())
    }

    /// Starts process monitoring using eBPF if the system is running on Linux and meets kernel requirements.
    ///
    /// Falls back to simple polling if eBPF initialization fails (e.g., due to missing kernel features or permissions).
    ///
    /// On non-Linux platforms, polling is used by default.
    pub async fn start_monitoring(&self) -> Result<()> {
        self.start_docker_monitoring().await;
        #[cfg(target_os = "linux")]
        {
            let kernel_version = get_kernel_version();
            match kernel_version {
                Some((major, minor)) if major > 5 || (major == 5 && minor >= 15) => {
                    info!(
                        "Starting eBPF monitoring on Linux kernel {}.{}",
                        major, minor
                    );
                    match self.ebpf_watcher.start_ebpf().await {
                        Ok(_) => {
                            info!("eBPF monitoring started successfully");
                            Ok(())
                        }
                        Err(e) => {
                            error!("Failed to start eBPF monitoring: {}. Falling back to process polling.", e);
                            info!("Starting process polling monitoring (eBPF fallback)");
                            self.ebpf_watcher
                                .start_process_polling(self.config.process_polling_interval_ms)
                                .await
                                .context("Failed to start process polling after eBPF failure")
                        }
                    }
                }
                Some((major, minor)) => {
                    warn!(
                        "Kernel version {}.{} is too old for eBPF support (requires 5.15+), falling back to process polling",
                        major, minor
                    );
                    self.ebpf_watcher
                        .start_process_polling(self.config.process_polling_interval_ms)
                        .await
                        .context(
                            "Failed to start process polling due to unsupported kernel version",
                        )
                }
                None => {
                    error!("Failed to detect kernel version, falling back to process polling");
                    self.ebpf_watcher
                        .start_process_polling(self.config.process_polling_interval_ms)
                        .await
                        .context("Failed to start process polling after kernel version detection failure")
                }
            }
        }

        #[cfg(not(target_os = "linux"))]
        {
            info!("Starting process polling monitoring on non-Linux platform");
            match self
                .ebpf_watcher
                .start_process_polling(self.config.process_polling_interval_ms)
                .await
            {
                Ok(_) => {
                    info!("Process polling monitoring started successfully");
                    Ok(())
                }
                Err(e) => {
                    error!("Failed to start process polling monitoring: {}", e);
                    Err(e)
                        .context("Failed to start process polling monitoring on non-Linux platform")
                }
            }
        }
    }

    pub async fn poll_metrics_data(&self) -> Result<()> {
        self.metrics_collector
            .collect_metrics()
            .await
            .context("Failed to collect metrics")
    }

    pub fn get_run_metadata(&self) -> Arc<RwLock<PipelineMetadata>> {
        self.pipeline.clone()
    }

    pub async fn start_new_run(&self, timestamp: Option<DateTime<Utc>>) -> Result<()> {
        self.start_monitoring().await?;

        if self.pipeline.read().await.run.is_some() {
            self.stop_run().await?;
        }

        let result = send_start_run_event(
            &*self.system.read().await,
            &self.pipeline_name,
            &self.pricing_client,
            &self.initialization_id,
        )
        .await?;

        self.pipeline.write().await.run = Some(Run {
            last_interaction: Instant::now(),
            parent_pid: None,
            start_time: timestamp.unwrap_or_else(Utc::now),
            name: result.run_name.clone(),
            id: result.run_id.clone(),
        });

        // NOTE: Do we need to output a totally new event if self.initialization_id.is_some() ?
        self.log_recorder
            .log(
                ProcessStatus::NewRun,
                "[CLI] Starting new pipeline run".to_owned(),
                Some(EventAttributes::SystemProperties(Box::new(
                    result.system_properties,
                ))),
                timestamp,
            )
            .await?;

        Ok(())
    }

    pub async fn stop_run(&self) -> Result<()> {
        let mut pipeline = self.pipeline.write().await;

        if pipeline.run.is_none() {
            self.log_recorder
                .log_with_metadata(
                    ProcessStatus::FinishedRun,
                    "[CLI] Finishing pipeline run".to_owned(),
                    None,
                    Some(Utc::now()),
                    &pipeline,
                )
                .await?;

            pipeline.run = None;
        }

        Ok(())
    }

    #[tracing::instrument(skip(self))]
    pub async fn poll_process_metrics(&mut self) -> Result<()> {
        self.ebpf_watcher.poll_process_metrics().await
    }

    #[tracing::instrument(skip(self))]
    pub async fn refresh_sysinfo(&self) -> Result<()> {
        self.system.write().await.refresh_all();

        Ok(())
    }

    pub fn get_pipeline_name(&self) -> &str {
        &self.pipeline_name
    }

    pub fn get_api_key(&self) -> &str {
        &self.config.api_key
    }

    pub async fn send_log_event(&self, payload: String) -> Result<()> {
        send_log_event(self.get_api_key(), &payload).await?; // todo: remove

        self.log_recorder
            .log(
                ProcessStatus::RunStatusMessage,
                payload,
                None,
                Some(Utc::now()),
            )
            .await?;

        Ok(())
    }

    pub async fn send_alert_event(&self, payload: String) -> Result<()> {
        send_alert_event(&payload).await?; // todo: remove
        self.log_recorder
            .log(ProcessStatus::Alert, payload, None, Some(Utc::now()))
            .await?;
        Ok(())
    }

    //FIXME: Should tag updates be parts of events?... how should it be handled and stored
    pub async fn send_update_tags_event(&self, tags: Vec<String>) -> Result<()> {
        let _tags_entry = json!({
            "tags": tags,
            "message": "[CLI] Updating tags",
            "process_type": "pipeline",
            "process_status": "tag_update",
            "event_type": "process_status",
            "timestamp": Utc::now().timestamp_millis() as f64 / 1000.,
        });

        // todo...
        Ok(())
    }

    pub async fn close(&self) -> Result<()> {
        self.exporter.close().await?;
        Ok(())
    }

<<<<<<< HEAD
    pub async fn sentry_alert(&self) {
        //todo refactor with daemon module

        let pipeline = self.get_run_metadata().read().await.clone();

        let response_inner = InnerInfoResponse::try_from(pipeline).ok();

        let preview = self.ebpf_watcher.get_n_monitored_processes(10).await;
        let number_of_monitored_processes =
            self.ebpf_watcher.get_number_of_monitored_processes().await;

        if let Some(inner) = response_inner {
            Sentry::add_context(
                "Run Details",
                json!({
                    "name": inner.run_name.clone(),
                    "id": inner.run_id.clone(),
                    "runtime": inner.formatted_runtime(),
                    "monitored processes": number_of_monitored_processes,
                }),
            );
            Sentry::add_extra("Monitored Processes", json!(preview));
        }
=======
    async fn start_docker_monitoring(&self) {
        let log_recorder = self.log_recorder.clone();
        let ebpf_watcher = self.ebpf_watcher.clone();

        tokio::spawn(async move {
            if let Err(e) = ebpf_watcher.initialize_docker_watcher(log_recorder).await {
                tracing::error!("Failed to initialize Docker watcher: {:?}", e);
            }
        });
>>>>>>> b3cf6596
    }
}<|MERGE_RESOLUTION|>--- conflicted
+++ resolved
@@ -341,7 +341,6 @@
         Ok(())
     }
 
-<<<<<<< HEAD
     pub async fn sentry_alert(&self) {
         //todo refactor with daemon module
 
@@ -365,7 +364,7 @@
             );
             Sentry::add_extra("Monitored Processes", json!(preview));
         }
-=======
+    }
     async fn start_docker_monitoring(&self) {
         let log_recorder = self.log_recorder.clone();
         let ebpf_watcher = self.ebpf_watcher.clone();
@@ -375,6 +374,5 @@
                 tracing::error!("Failed to initialize Docker watcher: {:?}", e);
             }
         });
->>>>>>> b3cf6596
     }
 }