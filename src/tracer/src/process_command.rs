--- conflicted
+++ resolved
@@ -14,20 +14,17 @@
     clean_up_after_daemon, print_config_info, print_install_readiness, setup_config, update_tracer,
     wait,
 };
-<<<<<<< HEAD
-use crate::utils::{emit_analytic_event, Sentry};
-
-use crate::utils::{check_sudo_privileges, ensure_file_can_be_created};
-=======
+
 use crate::utils::analytics::emit_analytic_event;
 use crate::utils::file_system::ensure_file_can_be_created;
 use crate::utils::system_info::check_sudo_privileges;
->>>>>>> f117d139
+use crate::utils::Sentry;
 use anyhow::{Context, Result};
 use clap::Parser;
 use daemonize::{Daemonize, Outcome};
 use std::fs::File;
 use std::io::{self, Write};
+use std::process::Command;
 #[cfg(any(target_os = "macos", target_os = "windows"))]
 use std::process::{Command, Stdio};
 
@@ -46,7 +43,7 @@
     daemon.execute()
 }
 
-async fn handle_port_conflict(port: u16) -> anyhow::Result<bool> {
+async fn handle_port_conflict(port: u16) -> Result<bool> {
     println!("\n⚠️  Checking port {} for conflicts...", port);
 
     // First check if the port is actually in use
@@ -69,7 +66,7 @@
     io::stdout().flush()?;
 
     let mut input = String::new();
-    std::io::stdin().read_line(&mut input)?;
+    io::stdin().read_line(&mut input)?;
 
     if !input.trim().eq_ignore_ascii_case("y") {
         println!("\nPlease manually resolve the port conflict and try again.");
@@ -77,7 +74,7 @@
     }
 
     // Run lsof to find the process
-    let output = std::process::Command::new("sudo")
+    let output = Command::new("sudo")
         .args(["lsof", "-nP", &format!("-iTCP:{}", port), "-sTCP:LISTEN"])
         .output()?;
 
@@ -99,7 +96,7 @@
         .and_then(|line| line.split_whitespace().nth(1))
     {
         println!("\nKilling process with PID {}...", pid);
-        let kill_output = std::process::Command::new("sudo")
+        let kill_output = Command::new("sudo")
             .args(["kill", "-9", pid])
             .output()?;
 
@@ -166,7 +163,7 @@
             // Check for port conflict before starting daemon
             let port = DEFAULT_DAEMON_PORT; // Default Tracer port
             if let Err(e) = std::net::TcpListener::bind(format!("127.0.0.1:{}", port)) {
-                if e.kind() == std::io::ErrorKind::AddrInUse {
+                if e.kind() == io::ErrorKind::AddrInUse {
                     println!("Checking for port conflicts...");
                     if !tokio::runtime::Runtime::new()?.block_on(handle_port_conflict(port))? {
                         return Ok(());
