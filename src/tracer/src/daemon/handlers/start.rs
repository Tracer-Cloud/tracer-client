use crate::daemon::state::DaemonState;
<<<<<<< HEAD
use crate::daemon::structs::RunData;
use crate::info_message;
=======
>>>>>>> c9384b36
use axum::extract::State;
use axum::response::IntoResponse;
use axum::Json;
<<<<<<< HEAD
use colored::Colorize;

pub const START_ENDPOINT: &str = "/start";

pub async fn start(State(state): State<DaemonState>) -> axum::response::Result<impl IntoResponse> {
    let guard = state.get_tracer_client().await;

    let run_data = start_run(&guard).await;
    Ok(Json(run_data))
}

async fn start_run(client: &TracerClient) -> Option<RunData> {
    client
        .start_new_run(None)
        .await
        .map_err(|_| StatusCode::INTERNAL_SERVER_ERROR)
        .ok();

    let metadata = client.get_run_metadata();

    let pipeline = metadata.read().await;

    let run_data = pipeline.run.as_ref().map(|run| {
        info_message!("New pipeline run started with run_id: {}", run.id);
        info_message!("Run name: {}", run.name);
        info_message!("Pipeline: {}", pipeline.pipeline_name);
        info_message!("OpenTelemetry collector will be started separately with run details");

        RunData {
            pipeline_name: pipeline.pipeline_name.clone(),
            run_name: run.name.clone(),
            run_id: run.id.clone(),
        }
    });

    run_data
=======
pub const START_ENDPOINT: &str = "/start";
pub async fn start(
    State(mut state): State<DaemonState>,
) -> axum::response::Result<impl IntoResponse> {
    if let Some(client) = state.start_tracer_client().await {
        let client = client.lock().await;
        return Ok(Json(Some(client.get_pipeline_data().await)));
    }
    Ok(Json(None))
>>>>>>> c9384b36
}<|MERGE_RESOLUTION|>--- conflicted
+++ resolved
@@ -1,50 +1,7 @@
 use crate::daemon::state::DaemonState;
-<<<<<<< HEAD
-use crate::daemon::structs::RunData;
-use crate::info_message;
-=======
->>>>>>> c9384b36
 use axum::extract::State;
 use axum::response::IntoResponse;
 use axum::Json;
-<<<<<<< HEAD
-use colored::Colorize;
-
-pub const START_ENDPOINT: &str = "/start";
-
-pub async fn start(State(state): State<DaemonState>) -> axum::response::Result<impl IntoResponse> {
-    let guard = state.get_tracer_client().await;
-
-    let run_data = start_run(&guard).await;
-    Ok(Json(run_data))
-}
-
-async fn start_run(client: &TracerClient) -> Option<RunData> {
-    client
-        .start_new_run(None)
-        .await
-        .map_err(|_| StatusCode::INTERNAL_SERVER_ERROR)
-        .ok();
-
-    let metadata = client.get_run_metadata();
-
-    let pipeline = metadata.read().await;
-
-    let run_data = pipeline.run.as_ref().map(|run| {
-        info_message!("New pipeline run started with run_id: {}", run.id);
-        info_message!("Run name: {}", run.name);
-        info_message!("Pipeline: {}", pipeline.pipeline_name);
-        info_message!("OpenTelemetry collector will be started separately with run details");
-
-        RunData {
-            pipeline_name: pipeline.pipeline_name.clone(),
-            run_name: run.name.clone(),
-            run_id: run.id.clone(),
-        }
-    });
-
-    run_data
-=======
 pub const START_ENDPOINT: &str = "/start";
 pub async fn start(
     State(mut state): State<DaemonState>,
@@ -54,5 +11,4 @@
         return Ok(Json(Some(client.get_pipeline_data().await)));
     }
     Ok(Json(None))
->>>>>>> c9384b36
 }