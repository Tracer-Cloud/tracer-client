use crate::daemon::structs::PipelineData;
use crate::process_identification::types::current_run::RunData;
use crate::process_identification::types::event::attributes::EventAttributes;
use crate::process_identification::types::event::{Event, ProcessStatus};
use chrono::{DateTime, Utc};
use std::sync::Arc;
use tokio::sync::mpsc::Sender;
use tokio::sync::Mutex;

#[derive(Clone)]
pub struct EventDispatcher {
<<<<<<< HEAD
    pipeline: Arc<Mutex<PipelineData>>,
    run: RunData,
=======
    pipeline: Arc<RwLock<PipelineMetadata>>,
>>>>>>> 18156f00
    tx: Sender<Event>,
}

impl EventDispatcher {
<<<<<<< HEAD
    pub fn new(pipeline: Arc<Mutex<PipelineData>>, run: RunData, tx: Sender<Event>) -> Self {
        EventDispatcher { pipeline, run, tx }
=======
    pub fn new(pipeline: Arc<RwLock<PipelineMetadata>>, tx: Sender<Event>) -> Self {
        EventDispatcher { pipeline, tx }
>>>>>>> 18156f00
    }

    pub async fn log_with_metadata(
        &self,
        process_status: ProcessStatus,
        body: String,
        attributes: Option<EventAttributes>,
        timestamp: Option<DateTime<Utc>>,
    ) -> anyhow::Result<()> {
        let pipeline = &self.pipeline.lock().await;
        let run = &self.run;
        let event = Event::builder()
            .body(body)
            .timestamp(timestamp.unwrap_or_else(Utc::now))
            .process_status(process_status)
            .pipeline_name(Some(pipeline.name.clone()))
            .run_name(Some(run.name.clone()))
            .run_id(Some(run.id.clone()))
            .tags(Some(pipeline.tags.clone()))
            .attributes(attributes)
            .trace_id(run.trace_id.clone())
            .build();

        self.tx.send(event).await?;
        Ok(())
    }

    pub async fn log(
        &self,
        process_status: ProcessStatus,
        message: String,
        attributes: Option<EventAttributes>,
        timestamp: Option<DateTime<Utc>>,
    ) -> anyhow::Result<()> {
        self.log_with_metadata(process_status, message, attributes, timestamp)
            .await
    }
}

#[cfg(test)]
mod tests {
    use super::*;
    use crate::process_identification::types::event::attributes::{
        process::DataSetsProcessed, EventAttributes,
    };
    use chrono::TimeZone;
    use tokio::sync::mpsc;
    use uuid::Uuid;

    #[tokio::test]
<<<<<<< HEAD
    async fn test_event_with_metadata() {
        let (pipeline, run) = create_test_pipeline();
        let (tx, mut rx) = mpsc::channel(10);

        let recorder = EventDispatcher::new(pipeline, run, tx);
=======
    async fn test_event_dispatcher_new() {
        let pipeline = create_test_pipeline();
        let (tx, _rx) = mpsc::channel(10);

        let recorder = EventDispatcher::new(pipeline, tx);
        assert_eq!(
            recorder.pipeline.read().await.pipeline_name,
            "test_pipeline"
        );
    }

    #[tokio::test]
    async fn test_event_with_metadata() {
        let pipeline_data = create_test_pipeline();
        let (tx, mut rx) = mpsc::channel(10);

        let recorder = EventDispatcher::new(pipeline_data.clone(), tx);
        let pipeline = pipeline_data.read().await.clone();
>>>>>>> 18156f00

        let message = "Test log message".to_string();
        let fixed_time = Utc.with_ymd_and_hms(2025, 4, 30, 12, 0, 0).unwrap();

        recorder
            .log_with_metadata(
                ProcessStatus::ToolExecution,
                message.clone(),
                None,
                Some(fixed_time),
            )
            .await
            .unwrap();

        // Verify the event was sent correctly
        let event = rx.recv().await.unwrap();
        assert_eq!(event.body, message);
        assert_eq!(event.timestamp, fixed_time);
        assert_eq!(event.process_status, ProcessStatus::ToolExecution);
        assert_eq!(event.pipeline_name, Some("test_pipeline".to_string()));
        assert_eq!(event.run_name, Some("test_run".to_string()));
        assert_eq!(event.run_id, Some("test-id-123".to_string()));
    }

    #[tokio::test]
    async fn test_log_method() {
        let (pipeline, run) = create_test_pipeline();
        let (tx, mut rx) = mpsc::channel(10);

<<<<<<< HEAD
        let recorder = EventDispatcher::new(pipeline, run, tx);
=======
        let recorder = EventDispatcher::new(pipeline_data, tx);
>>>>>>> 18156f00
        let message = "Test log via standard method".to_string();

        // Create test attributes
        let attributes = Some(EventAttributes::ProcessDatasetStats(DataSetsProcessed {
            datasets: "dataset1,dataset2".to_string(),
            total: 2,
            trace_id: Some(Uuid::new_v4().to_string()),
        }));

        // Call the log method
        recorder
            .log(
                ProcessStatus::MetricEvent,
                message.clone(),
                attributes.clone(),
                None,
            )
            .await
            .unwrap();

        // Verify the event was sent correctly
        let event = rx.recv().await.unwrap();
        assert_eq!(event.body, message);
        assert_eq!(event.process_status, ProcessStatus::MetricEvent);
        assert_eq!(event.pipeline_name, Some("test_pipeline".to_string()));
        assert_eq!(event.run_name, Some("test_run".to_string()));
        assert_eq!(event.run_id, Some("test-id-123".to_string()));

        // Check that attributes were passed correctly
        match &event.attributes {
            Some(EventAttributes::ProcessDatasetStats(stats)) => {
                assert_eq!(stats.datasets, "dataset1,dataset2");
                assert_eq!(stats.total, 2);
                assert!(stats.trace_id.is_some());
            }
            _ => panic!("Expected ProcessDatasetStats attributes"),
        }
    }

    #[tokio::test]
    async fn test_log_handles_channel_errors() {
        // Create a channel with capacity 1
        let (pipeline, run) = create_test_pipeline();
        let (tx, _rx) = mpsc::channel::<Event>(1);
<<<<<<< HEAD
        let recorder = EventDispatcher::new(pipeline, run, tx.clone());
=======
        let recorder = EventDispatcher::new(pipeline_data, tx.clone());
>>>>>>> 18156f00

        // Close the receiver to force send errors
        drop(_rx);

        // Attempt to log - this should result in an error
        let result = recorder
            .log(
                ProcessStatus::Alert,
                "This message should fail to send".to_string(),
                None,
                None,
            )
            .await;

        // Verify the error occurred
        assert!(result.is_err());
    }

    #[tokio::test]
    async fn test_log_with_trace_id_from_run() {
        let trace_id = "trace-id-xyz".to_string();

        let (pipeline, run) = create_test_pipeline();

        let (tx, mut rx) = mpsc::channel(10);
<<<<<<< HEAD
        let recorder = EventDispatcher::new(pipeline, run, tx);
=======
        let recorder = EventDispatcher::new(pipeline_arc, tx);
>>>>>>> 18156f00

        let message = "Logging with trace_id".to_string();

        recorder
            .log(ProcessStatus::ToolExecution, message.clone(), None, None)
            .await
            .unwrap();

        let event = rx.recv().await.unwrap();
        assert_eq!(event.body, message);
        assert_eq!(event.trace_id, Some(trace_id));
    }

    // Helper function to create a test pipeline
    fn create_test_pipeline() -> (Arc<Mutex<PipelineData>>, RunData) {
        let trace_id = "trace-id-xyz".to_string();
        // Build a custom run with trace_id
        let run = RunData {
            name: "test_run".to_string(),
            id: "test-id-123".to_string(),
            start_time: Utc::now(),
            cost_summary: None,
            trace_id: Some(trace_id.clone()),
        };

        let pipeline = Arc::new(Mutex::new(PipelineData {
            name: "test_pipeline".to_string(),
            run_snapshot: None,
            tags: Default::default(),
            is_dev: true,
            start_time: Default::default(),
        }));
        (pipeline, run)
    }
}<|MERGE_RESOLUTION|>--- conflicted
+++ resolved
@@ -9,23 +9,15 @@
 
 #[derive(Clone)]
 pub struct EventDispatcher {
-<<<<<<< HEAD
     pipeline: Arc<Mutex<PipelineData>>,
     run: RunData,
-=======
-    pipeline: Arc<RwLock<PipelineMetadata>>,
->>>>>>> 18156f00
-    tx: Sender<Event>,
+    tx: Sender<Event>
 }
 
 impl EventDispatcher {
-<<<<<<< HEAD
     pub fn new(pipeline: Arc<Mutex<PipelineData>>, run: RunData, tx: Sender<Event>) -> Self {
         EventDispatcher { pipeline, run, tx }
-=======
-    pub fn new(pipeline: Arc<RwLock<PipelineMetadata>>, tx: Sender<Event>) -> Self {
-        EventDispatcher { pipeline, tx }
->>>>>>> 18156f00
+
     }
 
     pub async fn log_with_metadata(
@@ -76,32 +68,11 @@
     use uuid::Uuid;
 
     #[tokio::test]
-<<<<<<< HEAD
     async fn test_event_with_metadata() {
         let (pipeline, run) = create_test_pipeline();
         let (tx, mut rx) = mpsc::channel(10);
 
         let recorder = EventDispatcher::new(pipeline, run, tx);
-=======
-    async fn test_event_dispatcher_new() {
-        let pipeline = create_test_pipeline();
-        let (tx, _rx) = mpsc::channel(10);
-
-        let recorder = EventDispatcher::new(pipeline, tx);
-        assert_eq!(
-            recorder.pipeline.read().await.pipeline_name,
-            "test_pipeline"
-        );
-    }
-
-    #[tokio::test]
-    async fn test_event_with_metadata() {
-        let pipeline_data = create_test_pipeline();
-        let (tx, mut rx) = mpsc::channel(10);
-
-        let recorder = EventDispatcher::new(pipeline_data.clone(), tx);
-        let pipeline = pipeline_data.read().await.clone();
->>>>>>> 18156f00
 
         let message = "Test log message".to_string();
         let fixed_time = Utc.with_ymd_and_hms(2025, 4, 30, 12, 0, 0).unwrap();
@@ -131,11 +102,8 @@
         let (pipeline, run) = create_test_pipeline();
         let (tx, mut rx) = mpsc::channel(10);
 
-<<<<<<< HEAD
         let recorder = EventDispatcher::new(pipeline, run, tx);
-=======
-        let recorder = EventDispatcher::new(pipeline_data, tx);
->>>>>>> 18156f00
+
         let message = "Test log via standard method".to_string();
 
         // Create test attributes
@@ -180,11 +148,7 @@
         // Create a channel with capacity 1
         let (pipeline, run) = create_test_pipeline();
         let (tx, _rx) = mpsc::channel::<Event>(1);
-<<<<<<< HEAD
         let recorder = EventDispatcher::new(pipeline, run, tx.clone());
-=======
-        let recorder = EventDispatcher::new(pipeline_data, tx.clone());
->>>>>>> 18156f00
 
         // Close the receiver to force send errors
         drop(_rx);
@@ -210,11 +174,7 @@
         let (pipeline, run) = create_test_pipeline();
 
         let (tx, mut rx) = mpsc::channel(10);
-<<<<<<< HEAD
         let recorder = EventDispatcher::new(pipeline, run, tx);
-=======
-        let recorder = EventDispatcher::new(pipeline_arc, tx);
->>>>>>> 18156f00
 
         let message = "Logging with trace_id".to_string();
 
