use super::super::user_prompts::{print_help, UserPrompts};
use super::{FinalizedInitArgs, PromptMode, TracerCliInitArgs};
use crate::utils::env;
use crate::utils::env::{get_sandbox_url, is_development_environment};
use crate::utils::jwt_utils::claims::Claims;
use crate::utils::jwt_utils::jwt::{get_token_claims_from_file, is_jwt_valid};
use colored::Colorize;
use std::collections::HashMap;

/// Constants for argument resolution
pub const DEFAULT_PIPELINE_TYPE: &str = "Preprocessing";
pub const DEFAULT_ENVIRONMENT: &str = "local";

/// Handles argument resolution logic
pub struct ArgumentResolver {
    args: TracerCliInitArgs,
}

impl ArgumentResolver {
    pub fn new(args: TracerCliInitArgs) -> Self {
        Self { args }
    }

    pub async fn resolve(mut self) -> FinalizedInitArgs {
        let prompt_mode = self.args.interactive_prompts.clone();

        let platform = if is_development_environment() {
            "dev"
        } else {
            "prod"
        };

        let mut user_id: String = "".to_string();
        let organization_id: String;
        let mut user_name: String = "".to_string();

        if self.args.tags.user_id.is_none() {
            let token_claims_option = self.decode_token(self.args.token.clone(), platform).await;

            if token_claims_option.is_none() {
                println!("\nUnable to log in automatically. Please open {}, and copy your init code here.", get_sandbox_url().cyan());
                std::process::exit(1);
            }

            // checks on userid
            let token_claims = token_claims_option.unwrap();

            // Get user_name first (borrows token_claims immutably)
            user_name = token_claims.get_name_from_full_name();

            user_id = token_claims.sub.to_string();
            self.args.tags.user_id = Some(user_id.clone()); // sub is the user id

            // checks on organization id
            if token_claims.organization.is_some() {
                organization_id = token_claims.organization.unwrap().to_string();
                self.args.tags.organization_id = Some(organization_id);
            }

            // checks on email of the user
            self.args.tags.email = Some(token_claims.email.clone());
            self.args.tags.organization_slug = token_claims.organization_slug;

            // getting the user's full name from the token
<<<<<<< HEAD
            self.args.tags.user_full_name = token_claims.get_full_name_or_initials();
=======
            self.args.tags.user_full_name = token_claims.full_name.unwrap_or(token_claims.email);
>>>>>>> 8b3f4d01
            user_name = if !user_name.is_empty() {
                user_name
            } else {
                user_id.clone()
            };
        }

        // Resolve environment type first so it can be used in pipeline name generation
        self.resolve_environment_type().await;

        let pipeline_name = self.resolve_pipeline_name(&prompt_mode, user_name);
        let run_name = self.resolve_run_name();

        self.resolve_environment(&prompt_mode);
        self.resolve_pipeline_type(&prompt_mode);
        let environment_variables = self.resolve_environment_variables();

        FinalizedInitArgs {
            pipeline_name,
            run_name,
            user_id,
            tags: self.args.tags,
            no_daemonize: self.args.no_daemonize,
            dev: self.args.dev,
            force_procfs: self.args.force_procfs,
            force: self.args.force,
            log_level: self.args.log_level,
            environment_variables,
            watch_dir: self.args.watch_dir,
        }
    }

    async fn decode_token(&mut self, token: Option<String>, platform: &str) -> Option<Claims> {
        if let Some(token_result) = token {
            let token_claims = is_jwt_valid(&token_result, platform).await;
            if token_claims.0 {
                Some(token_claims.1.unwrap())
            } else {
                None
            }
        } else {
            get_token_claims_from_file(platform).await
        }
    }

    fn resolve_pipeline_name(&self, prompt_mode: &PromptMode, user_name: String) -> String {
        // we expect to create something like <name/email user>_pipeline
        let pipeline_name_value = user_name
            .split('@')
            .collect::<Vec<&str>>()
            .first()
            .unwrap()
            .to_lowercase()
            + "_pipeline";

        match (self.args.pipeline_name.clone(), prompt_mode) {
            (Some(name), PromptMode::Required) => {
                // Only prompt for confirmation in Required mode
                UserPrompts::prompt_for_pipeline_name(&name)
                    .unwrap_or_else(|| {
                        eprintln!("Warning: Using provided pipeline name '{}' (could not prompt for confirmation)", name);
                        name
                    })
            }
            (Some(name), _) => name,
            (None, PromptMode::Minimal | PromptMode::Required) => {
                UserPrompts::prompt_for_pipeline_name(&pipeline_name_value).unwrap_or_else(|| {
                    // Generate pipeline name with environment prefix
                    let env_type = self
                        .args
                        .tags
                        .environment_type
                        .as_ref()
                        .map(|env| {
                            env.to_lowercase()
                                .replace(" ", "-")
                                .replace("(", "")
                                .replace(")", "")
                        })
                        .unwrap_or_else(|| "no-terminal".to_string());
                    let default_name = format!("{}-{}", env_type, pipeline_name_value);
                    eprintln!(
                        "Warning: No terminal detected. Using generated pipeline name: '{}'",
                        default_name
                    );
                    eprintln!("To specify a custom pipeline name, use: --pipeline-name <name>");
                    default_name
                })
            }
            (None, PromptMode::None) => pipeline_name_value.to_string(),
        }
    }

    fn resolve_run_name(&self) -> Option<String> {
        // Ignore empty run names
        self.args
            .run_name
            .clone()
            .map(|name| name.trim().to_string())
            .filter(|name| !name.is_empty())
    }

    async fn resolve_environment_type(&mut self) {
        // this call can take a while - if this is the daemon process being spawned, defer it until
        // we create the client, otherwise use a short timeout so the init call doesn't take too long
        if self.args.tags.environment_type.is_none() {
            // Always detect environment for demo pipelines (they use demo-pipeline: prefix)
            let is_demo_pipeline = self
                .args
                .pipeline_name
                .as_ref()
                .map(|name| name.starts_with("demo-pipeline:"))
                .unwrap_or(false);

            if !self.args.no_daemonize || is_demo_pipeline {
                self.args.tags.environment_type = Some(env::detect_environment_type(1).await);
            }
        }
    }

    fn resolve_environment(&mut self, prompt_mode: &PromptMode) {
        let environment = match (&self.args.tags.environment, prompt_mode) {
            (Some(env), PromptMode::Required) => {
                Some(UserPrompts::prompt_for_environment_name(env))
            }
            (Some(name), _) => Some(name.clone()),
            (None, PromptMode::Required) if self.args.tags.environment_type.is_some() => {
                Some(UserPrompts::prompt_for_environment_name(
                    self.args.tags.environment_type.as_ref().unwrap(),
                ))
            }
            (None, PromptMode::Required) => Some(UserPrompts::prompt_for_environment_name(
                DEFAULT_ENVIRONMENT,
            )),
            (None, _) if self.args.tags.environment_type.is_some() => {
                self.args.tags.environment_type.clone()
            }
            (None, _) => Some(DEFAULT_ENVIRONMENT.to_string()),
        }
        .or_else(print_help)
        .expect("Failed to get environment from command line, environment variable, or prompt");

        self.args.tags.environment = Some(environment);
    }

    fn resolve_pipeline_type(&mut self, prompt_mode: &PromptMode) {
        let pipeline_type = match (&self.args.tags.pipeline_type, prompt_mode) {
            (Some(env), PromptMode::Required) => UserPrompts::prompt_for_pipeline_type(env),
            (Some(env), _) => env.clone(),
            (None, PromptMode::Required) => {
                UserPrompts::prompt_for_pipeline_type(DEFAULT_PIPELINE_TYPE)
            }
            (None, _) => DEFAULT_PIPELINE_TYPE.to_string(),
        };

        self.args.tags.pipeline_type = Some(pipeline_type);
    }

    fn resolve_environment_variables(&self) -> HashMap<String, String> {
        let mut environment_variables = HashMap::new();
        for env_var in &self.args.env_var {
            if let Some((key, value)) = env_var.split_once('=') {
                let key = key.trim();
                let value = value.trim();
                if !key.is_empty() {
                    environment_variables.insert(key.to_string(), value.to_string());
                }
            }
        }
        environment_variables
    }
}<|MERGE_RESOLUTION|>--- conflicted
+++ resolved
@@ -62,11 +62,7 @@
             self.args.tags.organization_slug = token_claims.organization_slug;
 
             // getting the user's full name from the token
-<<<<<<< HEAD
-            self.args.tags.user_full_name = token_claims.get_full_name_or_initials();
-=======
             self.args.tags.user_full_name = token_claims.full_name.unwrap_or(token_claims.email);
->>>>>>> 8b3f4d01
             user_name = if !user_name.is_empty() {
                 user_name
             } else {
