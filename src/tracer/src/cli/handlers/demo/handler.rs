use crate::cli::handlers::demo::arguments::TracerCliDemoArgs;
use crate::cli::handlers::demo::command_handlers::DemoCommandHandlers;
use crate::cli::handlers::demo::daemon_execution::{
    run_demo_with_existing_daemon, run_demo_with_new_daemon,
};
use crate::cli::handlers::demo::git_repo_pipelines::TracerPipelinesRepo;

use crate::config::Config;
use crate::daemon::client::DaemonClient;
use crate::daemon::server::DaemonServer;
use crate::utils::system_info::check_sudo_with_procfs_option;

use anyhow::Result;

/// TODO: fastquorum segfault on ARM mac; Rosetta/x86 pixi option may be needed.
pub async fn demo(args: TracerCliDemoArgs, config: Config, api_client: DaemonClient) -> Result<()> {
    // Handle help-advanced flag
    if args.help_advanced {
<<<<<<< HEAD
        return DemoCommandHandlers::handle_help_advanced();
=======
        print_advanced_help();
        return Ok(());
>>>>>>> 03cf5237
    }

    // Handle list command
    if args.is_list_command() {
<<<<<<< HEAD
        return DemoCommandHandlers::handle_list_command();
=======
        let repo = TracerPipelinesRepo::new()?;
        let pipelines = repo.list_pipelines();
        println!("Available demo pipelines:");
        for pipeline in pipelines {
            println!("  {}", pipeline.name());
        }
        return Ok(());
>>>>>>> 03cf5237
    }

    // Handle pipeline execution (including default case)
    let (init_args, selected_demo_pipeline) = args.resolve_demo_arguments()?;
    check_sudo_with_procfs_option("demo", init_args.force_procfs);
    let daemon_was_already_running = DaemonServer::is_running();

    if daemon_was_already_running {
        run_demo_with_existing_daemon(&api_client, selected_demo_pipeline).await
    } else {
        run_demo_with_new_daemon(init_args, config, &api_client, selected_demo_pipeline).await
    }
}

fn print_advanced_help() {
    println!(
        r#"Advanced options:
      --config FILE       Path to config file
      --env-var K=V       Extra env vars for collector (repeatable)
      --watch-dir DIR     Directory to watch for logs (default: cwd)
      --environment-type  Execution environment (e.g., GitHub Actions, AWS EC2)
      --force             Terminate existing daemon before starting new one
      --force-procfs      Use /proc polling instead of eBPF
      --log-level         Log level [trace|debug|info|warn|error] (default: info)

Metadata tags:
      --pipeline-type     Type of pipeline (e.g., preprocessing, RNA-seq)
      --department        Department (default: Research)
      --team              Team (default: Oncology)
      --organization-id   Organization ID
  -u, --user-id           User ID (default: auto-resolved)
"#
    );
}<|MERGE_RESOLUTION|>--- conflicted
+++ resolved
@@ -16,27 +16,13 @@
 pub async fn demo(args: TracerCliDemoArgs, config: Config, api_client: DaemonClient) -> Result<()> {
     // Handle help-advanced flag
     if args.help_advanced {
-<<<<<<< HEAD
         return DemoCommandHandlers::handle_help_advanced();
-=======
-        print_advanced_help();
-        return Ok(());
->>>>>>> 03cf5237
     }
 
     // Handle list command
     if args.is_list_command() {
-<<<<<<< HEAD
         return DemoCommandHandlers::handle_list_command();
-=======
-        let repo = TracerPipelinesRepo::new()?;
-        let pipelines = repo.list_pipelines();
-        println!("Available demo pipelines:");
-        for pipeline in pipelines {
-            println!("  {}", pipeline.name());
-        }
-        return Ok(());
->>>>>>> 03cf5237
+
     }
 
     // Handle pipeline execution (including default case)
