--- conflicted
+++ resolved
@@ -1,16 +1,10 @@
-<<<<<<< HEAD
-=======
-mod update;
-pub(super) use update::update;
-mod uninstall;
-pub(super) use uninstall::uninstall;
-
->>>>>>> 32599ca4
-mod info;
-mod init;
-mod update;
-
 pub(super) use info::info;
 pub use init::arguments;
 pub(super) use init::init;
-pub(super) use update::update;+pub(super) use uninstall::uninstall;
+pub(super) use update::update;
+
+mod info;
+mod init;
+mod uninstall;
+mod update;