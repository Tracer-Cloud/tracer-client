--- conflicted
+++ resolved
@@ -1,13 +1,8 @@
-use crate::cli::commands::{Command, OtelCommand};
+use crate::cli::commands::Command;
 use crate::cli::handlers;
 use crate::config::Config;
 use crate::daemon::client::DaemonClient;
-<<<<<<< HEAD
-use crate::daemon::server::DaemonServer;
-use crate::{error_message, info_message, success_message, warning_message};
-=======
 use crate::warning_message;
->>>>>>> c9384b36
 use colored::Colorize;
 
 pub async fn process_daemon_command(command: Command, config: Config) {
@@ -19,51 +14,6 @@
         Command::Start { json } => {
             let _ = handlers::start(&api_client, json).await;
         }
-<<<<<<< HEAD
-        Command::Start => {
-            if !DaemonServer::is_running() {
-                error_message!("Daemon server is not running. Please run 'tracer init' first.");
-                return;
-            }
-
-            info_message!("Starting new pipeline run...");
-
-            match api_client.send_start_run_request().await {
-                Ok(Some(run_data)) => {
-                    success_message!("Pipeline run started successfully!");
-                    info_message!("Pipeline: {}", run_data.pipeline_name);
-                    info_message!("Run Name: {}", run_data.run_name);
-                    info_message!("Run ID: {}", run_data.run_id);
-                    info_message!(
-                        "OpenTelemetry configuration created with run_id: {}",
-                        run_data.run_id
-                    );
-                }
-                Ok(None) => {
-                    error_message!("Failed to start pipeline run: No run data returned");
-                }
-                Err(e) => {
-                    error_message!("Failed to start pipeline run: {}", e);
-                }
-            }
-        }
-        Command::End => {
-            if !DaemonServer::is_running() {
-                error_message!("Daemon server is not running. Please run 'tracer init' first.");
-                return;
-            }
-
-            info_message!("Ending current pipeline run...");
-
-            match api_client.send_end_request().await {
-                Ok(_) => {
-                    success_message!("Pipeline run ended successfully!");
-                }
-                Err(e) => {
-                    error_message!("Failed to end pipeline run: {}", e);
-                }
-            }
-=======
         Command::Stop { terminate } => {
             let _ = handlers::stop(&api_client).await;
             if terminate {
@@ -72,40 +22,12 @@
         }
         Command::Terminate => {
             let _ = handlers::terminate(&api_client).await;
->>>>>>> c9384b36
         }
-        Command::Otel { command } => match command {
-            OtelCommand::Setup => {
-                if let Err(e) = handlers::setup().await {
-                    warning_message!("Failed to setup OpenTelemetry collector: {}", e);
-                }
+        Command::Otel { command } => {
+            if let Err(e) = handlers::handle_otel_command(command).await {
+                warning_message!("Failed to execute OTel command: {}", e);
             }
-            OtelCommand::Logs { follow, lines } => {
-                if let Err(e) = handlers::logs(follow, lines).await {
-                    warning_message!("Failed to get logs: {}", e);
-                }
-            }
-            OtelCommand::Start { watch_dir } => {
-                if let Err(e) = handlers::otel_start(watch_dir).await {
-                    warning_message!("Failed to start OpenTelemetry collector: {}", e);
-                }
-            }
-            OtelCommand::Stop => {
-                if let Err(e) = handlers::otel_stop().await {
-                    warning_message!("Failed to stop OpenTelemetry collector: {}", e);
-                }
-            }
-            OtelCommand::Status => {
-                if let Err(e) = handlers::otel_status().await {
-                    warning_message!("Failed to check OpenTelemetry collector status: {}", e);
-                }
-            }
-            OtelCommand::Watch { watch_dir } => {
-                if let Err(e) = handlers::otel_watch(watch_dir).await {
-                    warning_message!("Failed to show watched files: {}", e);
-                }
-            }
-        },
+        }
         _ => {
             warning_message!("Command is not implemented yet.");
         }
