pub mod presigned_url_put;
pub mod upload_to_signed_url;

use anyhow::{Context, Result};
use presigned_url_put::request_presigned_url;
use std::fs;
use std::path::Path;

use crate::debug_log::Logger;
use crate::upload::upload_to_signed_url::upload_file_to_signed_url_s3;

pub async fn upload_from_file_path(
    service_url: &str,
    api_key: &str,
    file_path: &str,
    custom_file_name: Option<&str>,
) -> Result<()> {
    const MAX_FILE_SIZE: u64 = 5 * 1024 * 1024; // 5MB in bytes

    let logger = Logger::new();

    // Step #1: Check if the file exists
    let path = Path::new(file_path);
    if !path.exists() {
        logger
            .log(&format!("The file '{}' does not exist.", file_path), None)
            .await;
        return Err(anyhow::anyhow!("The file '{}' does not exist.", file_path));
    }

    logger
        .log(&format!("The file '{}' exists.", file_path), None)
        .await;

    // Step #2: Extract the file name
    let file_name = if let Some(file_name) = custom_file_name {
        file_name
    } else {
        path.file_name()
            .context("Failed to extract file name")?
            .to_str()
            .context("File name is not valid UTF-8")?
    };

    logger
        .log(&format!("Uploading file '{}'", file_name), None)
        .await;

    // Step #3: Check if the file is under 5MB
    let metadata = fs::metadata(file_path)?;
    let file_size = metadata.len();
    if file_size > MAX_FILE_SIZE {
        println!(
            "Warning: File size ({} bytes) exceeds 5MB limit.",
            file_size
        );
        return Err(anyhow::anyhow!("File size exceeds 5MB limit"));
    }

    logger
        .log(&format!("File size: {} bytes", file_size), None)
        .await;

    // Step #4: Request the upload URL
    let signed_url = request_presigned_url(service_url, api_key, file_name).await?;

    logger
        .log(&format!("Presigned URL: {}", signed_url), None)
        .await;

    // Step #5: Upload the file
    upload_file_to_signed_url_s3(&signed_url, file_path).await?;

    logger.log("File uploaded successfully", None).await;

    // Log success
    println!("File '{}' has been uploaded successfully.", file_name);

    Ok(())
}

#[cfg(test)]
mod tests {
<<<<<<< HEAD
    use crate::debug_log::Logger;
=======
    use crate::config_manager::ConfigManager;
>>>>>>> 07944caf

    use super::*;
    use serde_json::json;
    use std::fs::File;
    use std::io::Write;

    #[tokio::test]
    async fn test_upload_from_file_path() -> Result<()> {
        // Use an existing file in your project
        let file_path = "log_outgoing_http_calls.txt";
        let config = ConfigManager::load_default_config();

        // Ensure the file exists before running the test
        assert!(Path::new(file_path).exists(), "Test file does not exist");

<<<<<<< HEAD
        let result = upload_from_file_path(file_path).await;
        let logger = Logger::new();

        logger
            .log(
                "upload_from_file_path",
                Some(&json!({
                    "file_path": file_path,
                    "result": result.as_ref().map_err(|e| e.to_string()),
                    "api_key": ConfigManager::load_default_config().api_key,
                })),
            )
            .await?;

=======
        let result =
            upload_from_file_path(&config.service_url, &config.api_key, file_path, None).await;
>>>>>>> 07944caf
        assert!(result.is_ok(), "Upload failed: {:?}", result.err());

        Ok(())
    }

    #[tokio::test]
    async fn test_upload_from_file_path_file_not_found() -> Result<()> {
        let file_path = "non_existent_file.txt";
        let config = ConfigManager::load_default_config();

        // Ensure the file does not exist
        assert!(
            !Path::new(file_path).exists(),
            "Test file unexpectedly exists"
        );

        let result =
            upload_from_file_path(&config.service_url, &config.api_key, file_path, None).await;
        assert!(result.is_err());
        assert!(result.unwrap_err().to_string().contains("does not exist"));

        Ok(())
    }

    #[tokio::test]
    async fn test_upload_from_file_path_file_too_large() -> Result<()> {
        let file_path = "large_test_file.txt";
        let config = ConfigManager::load_default_config();

        // Create a file larger than 5MB
        {
            let mut file = File::create(file_path)?;
            let large_content = vec![0u8; 6 * 1024 * 1024]; // 6MB
            file.write_all(&large_content)?;
        }

        let result =
            upload_from_file_path(&config.service_url, &config.api_key, file_path, None).await;
        // Clean up the large file
        fs::remove_file(file_path)?;

        assert!(result.is_err());
        assert!(result
            .unwrap_err()
            .to_string()
            .contains("exceeds 5MB limit"));

        Ok(())
    }
}<|MERGE_RESOLUTION|>--- conflicted
+++ resolved
@@ -81,14 +81,9 @@
 
 #[cfg(test)]
 mod tests {
-<<<<<<< HEAD
-    use crate::debug_log::Logger;
-=======
     use crate::config_manager::ConfigManager;
->>>>>>> 07944caf
 
     use super::*;
-    use serde_json::json;
     use std::fs::File;
     use std::io::Write;
 
@@ -101,25 +96,8 @@
         // Ensure the file exists before running the test
         assert!(Path::new(file_path).exists(), "Test file does not exist");
 
-<<<<<<< HEAD
-        let result = upload_from_file_path(file_path).await;
-        let logger = Logger::new();
-
-        logger
-            .log(
-                "upload_from_file_path",
-                Some(&json!({
-                    "file_path": file_path,
-                    "result": result.as_ref().map_err(|e| e.to_string()),
-                    "api_key": ConfigManager::load_default_config().api_key,
-                })),
-            )
-            .await?;
-
-=======
         let result =
             upload_from_file_path(&config.service_url, &config.api_key, file_path, None).await;
->>>>>>> 07944caf
         assert!(result.is_ok(), "Upload failed: {:?}", result.err());
 
         Ok(())
