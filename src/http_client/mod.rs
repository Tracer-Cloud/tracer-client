--- conflicted
+++ resolved
@@ -2,7 +2,7 @@
 use chrono::Utc;
 use log::{error, info};
 use reqwest::Client;
-use serde_json::Value;
+use serde_json::{json, Value};
 use tokio::fs::OpenOptions;
 use tokio::io::AsyncWriteExt;
 
@@ -68,44 +68,6 @@
             status, response_text
         );
 
-<<<<<<< HEAD
-    pub async fn send_log_event(&self, message: String) -> Result<()> {
-        let log_entry = json!({
-            "message": message,
-            "process_type": "pipeline",
-            "process_status": "new_run",
-            "event_type": "process_status"
-        });
-
-        self.send_http_event(&log_entry).await
-    }
-
-    pub async fn send_alert_event(&self, message: String) -> Result<()> {
-        let alert_entry = json!({
-            "message": message,
-            "process_type": "pipeline",
-            "process_status": "alert",
-            "event_type": "process_status"
-        });
-
-        self.send_http_event(&alert_entry).await
-    }
-
-    pub async fn send_init_event(&self) -> Result<()> {
-        let init_entry = json!({
-            "message": "Finishing old pipeline run and starting new one",
-            "process_type": "pipeline",
-            "process_status": "end",
-            "event_type": "process_status"
-        });
-
-        self.send_http_event(&init_entry).await
-    }
-
-    pub fn get_service_url(&self) -> &String {
-        &self.service_url
-    }
-=======
         let mut file = OpenOptions::new()
             .create(true)
             .append(true)
@@ -116,15 +78,47 @@
             status, response_text, request_body, response_text
         );
         file.write_all(log_message.as_bytes()).await?;
->>>>>>> 44236280
 
-        Err(anyhow::anyhow!(
-            "Error while sending send_http_event: {} - {}",
-            status,
-            response_text
-        ))
+            Err(anyhow::anyhow!(
+                "Error while sending send_http_event: {} - {}",
+                status,
+                response_text
+            ))
+        }
     }
-}
+
+    pub async fn send_log_event(service_url: &str, api_key: &str, message: String) -> Result<()> {
+        let log_entry = json!({
+            "message": message,
+            "process_type": "pipeline",
+            "process_status": "new_run",
+            "event_type": "process_status"
+        });
+
+        send_http_event(service_url, api_key, &log_entry).await
+    }
+
+    pub async fn send_alert_event(service_url: &str, api_key: &str, message: String) -> Result<()> {
+        let alert_entry = json!({
+            "message": message,
+            "process_type": "pipeline",
+            "process_status": "alert",
+            "event_type": "process_status"
+        });
+
+         send_http_event(service_url, api_key, &alert_entry).await
+    }
+
+    pub async fn send_init_event(service_url: &str, api_key: &str) -> Result<()> {
+        let init_entry = json!({
+            "message": "Finishing old pipeline run and starting new one",
+            "process_type": "pipeline",
+            "process_status": "end",
+            "event_type": "process_status"
+        });
+
+        send_http_event(service_url, api_key, &init_entry).await
+    }
 
 #[cfg(test)]
 mod tests {
