use super::platform::PlatformInfo;
use crate::constants::USER_ID_ENV_VAR;
<<<<<<< HEAD
use crate::installer::url_builder::TracerUrlFinder;
use crate::sentry::Sentry;
=======
use crate::fs::{TrustedDir, TrustedFile};
use crate::installer::url::TrustedUrl;
>>>>>>> f6c74797
use crate::types::{AnalyticsEventType, AnalyticsPayload, TracerVersion};
use crate::utils::{print_message, print_status, print_title, TagColor};
use crate::{success_message, warning_message};
use anyhow::{Context, Result};
use colored::Colorize;
use flate2::read::GzDecoder;
use futures_util::future::join_all;
use futures_util::StreamExt;
use indicatif::{ProgressBar, ProgressStyle};
use reqwest::Client;
use std::collections::HashMap;
use std::fs::Permissions;
use std::os::unix::fs::PermissionsExt;
use tar::Archive;
use tokio::fs::OpenOptions;
use tokio::task::JoinHandle;
use tokio::{
    fs::File,
    io::{AsyncBufReadExt, AsyncWriteExt, BufReader},
};
use tokio_retry::strategy::{jitter, ExponentialBackoff};
use tokio_retry::Retry;

const TRACER_ANALYTICS_ENDPOINT: &str = "https://sandbox.tracer.cloud/api/analytics-supabase";
const TRACER_INSTALLATION_PATH: &str = "/usr/local/bin";

pub struct Installer {
    pub platform: PlatformInfo,
    pub channel: TracerVersion,
    pub user_id: Option<String>,
}

impl Installer {
    /// Executes the tracer binary download process:
    /// - Downloads the appropriate Tracer binary based on platform and version
    /// - Extracts and installs it to `/usr/local/bin`
    /// - Updates shell configuration files to include Tracer in the PATH
    /// - Emits analytics events if a user ID is provided
    pub async fn run(&self) -> Result<()> {
        let mut analytics_handles = Vec::new();

        if let Some(handle) = self
            .emit_analytic_event(AnalyticsEventType::InstallScriptStarted)
            .await
        {
            analytics_handles.push(handle);
        }

<<<<<<< HEAD
        let finder = TracerUrlFinder;
        let url = finder
            .get_binary_url(self.channel.clone(), &self.platform)
            .await
            .with_context(|| {
                Sentry::add_tag("error_substage", "url_resolution");
                "Failed to resolve binary download URL"
            })?;

        print_message("DOWNLOADING", url.as_str(), TagColor::Blue);
        Sentry::add_tag("download_url", &url);

        let temp_dir = tempfile::tempdir()
            .with_context(|| {
                Sentry::add_tag("error_substage", "temp_dir_creation");
                "Failed to create temporary directory"
            })?;
        let archive_path = temp_dir.path().join("tracer.tar.gz");

        self.download_with_progress(&url, &archive_path).await
            .with_context(|| {
                Sentry::add_tag("error_substage", "download");
                format!("Failed to download binary from {}", url)
            })?;

        let extract_path = temp_dir.path().join("extracted");
        std::fs::create_dir_all(&extract_path)
            .with_context(|| {
                Sentry::add_tag("error_substage", "extract_dir_creation");
                format!("Failed to create extraction directory: {:?}", extract_path)
            })?;

        self.extract_tarball(&archive_path, &extract_path)
            .with_context(|| {
                Sentry::add_tag("error_substage", "extraction");
                format!("Failed to extract archive from {:?} to {:?}", archive_path, extract_path)
            })?;

        let _ = self.install_to_final_dir(&extract_path)
            .with_context(|| {
                Sentry::add_tag("error_substage", "binary_copy");
                format!("Failed to install binary from {:?} to final location", extract_path)
            })?;
=======
        let url = TrustedUrl::tracer_aws_url(&self.channel, &self.platform)?;

        print_message("DOWNLOADING", &url.to_string(), TagColor::Blue);

        let temp_dir = TrustedDir::tempdir()?;

        let extract_path = self
            .download_and_extract_tarball(&url, &temp_dir, "tracer.tar.gz", "extracted")
            .await?;

        let _ = self.install_to_final_dir(&extract_path)?;
>>>>>>> f6c74797

        Self::patch_rc_files_async(self.user_id.clone())
            .await
            .with_context(|| {
                Sentry::add_tag("error_substage", "shell_config_patching");
                "Failed to update shell configuration files"
            })?;

        if let Some(handle) = self
            .emit_analytic_event(AnalyticsEventType::InstallScriptCompleted)
            .await
        {
            analytics_handles.push(handle);
        }

        Self::print_next_steps();
        join_all(analytics_handles).await;
        Ok(())
    }

    /// Download a tarball from `url` to `tarball_name` in `base_dir`, then extract it to
    /// `extract_subdir`.
    async fn download_and_extract_tarball(
        &self,
        url: &TrustedUrl,
        base_dir: &TrustedDir,
        tarball_name: &str,
        dest_subdir: &str,
    ) -> Result<TrustedDir> {
        let archive_path = base_dir.join_file(tarball_name)?;

        self.download_with_progress(url, &archive_path).await?;

        let extract_path = base_dir.join_dir(dest_subdir)?;

        self.extract_tarball(&archive_path, &extract_path)?;

        Ok(extract_path)
    }

    async fn download_with_progress(&self, url: &TrustedUrl, dest: &TrustedFile) -> Result<()> {
        let response = url
            .get()
            .await
            .context("Failed to initiate download")?
            .error_for_status()
            .context("Download request failed, file not found")?;

        let total = response.content_length().unwrap_or(0);

        let pb = ProgressBar::new(total);
        pb.set_style(
            ProgressStyle::with_template(
                "{spinner:.green} [{elapsed_precise}] [{bar:40.cyan/blue}] {bytes}/{total_bytes} ({eta})",
            )?
        );

        let mut file = dest.create_async().await?;
        let mut stream = response.bytes_stream();

        while let Some(chunk) = stream.next().await {
            let chunk = chunk?;
            file.write_all(&chunk).await?;
            pb.inc(chunk.len() as u64);
        }

        pb.finish_with_message("Download complete");
        Ok(())
    }

    fn extract_tarball(&self, archive: &TrustedFile, dest: &TrustedDir) -> Result<()> {
        let file = archive.open()?;
        let decompressed = GzDecoder::new(file);
        let mut archive = Archive::new(decompressed);
        archive.unpack(dest.as_path()?)?;

        println!();
        print_message("EXTRACTING", &format!("Output: {}", dest), TagColor::Blue);

        Ok(())
    }

    fn install_to_final_dir(&self, extracted_dir: &TrustedDir) -> Result<TrustedFile> {
        let extracted_binary = extracted_dir.join_file("tracer")?;
        let tracer_installation_dir: TrustedDir = TRACER_INSTALLATION_PATH.try_into()?;
        let final_path = tracer_installation_dir.join_file("tracer")?;

        extracted_binary
            .copy_to_with_permissions(&final_path, Permissions::from_mode(0o755))
            .with_context(|| format!("Failed to copy tracer binary from {}", &final_path))?;

        success_message!("Tracer installed to: {}", final_path);

        Ok(final_path)
    }

    /// Modify the user's shell config files. If user_id is `Some`, add/update the export of
    /// TRACER_USER_ID environment variable; otherwise remove any existing export of TRACER_USER_ID.
    ///
    /// TODO: it's not very nice to add our environment variable to all of the user's config
    /// files. See ENG-859 for options to improve this.
    pub async fn patch_rc_files_async(user_id: Option<String>) -> Result<()> {
        print_title("Updating Shell Configs");

        // replace an existing export line in any of these files
        const CONF_FILES: &[&str] = &[
            ".zshrc",
            ".bashrc",
            ".zprofile",
            ".bash_profile",
            ".profile",
        ];

        let home = dirs_next::home_dir().context("Could not find home directory")?;
        let config_files = CONF_FILES
            .iter()
            .map(|name| home.join(name))
            .filter(|path| path.exists());

        // look for this line in each file and either update it or remove it
        let export_line_match = format!("export {}=", USER_ID_ENV_VAR);

        // the line to add/replace
        let updated_export_line = if let Some(id) = &user_id {
            print_message("USER ID", id, TagColor::Cyan);
            Some(format!(r#"export {}="{}""#, USER_ID_ENV_VAR, id))
        } else {
            warning_message!("No user ID provided, skipping user ID persistence");
            None
        };

        // reuse line buffer
        let mut lines = Vec::new();

        for path in config_files {
            let file = File::open(&path).await?;
            let reader = BufReader::new(file);
            let mut lines_stream = reader.lines();
            let mut has_user_export = false;

            while let Some(line) = lines_stream.next_line().await? {
                if line.contains(&export_line_match) {
                    if let Some(user_export) = &updated_export_line {
                        lines.push(user_export.clone());
                    }
                    // Even if no user ID, we’re removing the line
                    has_user_export = true;
                } else {
                    lines.push(line);
                }
            }

            let updated = if has_user_export {
                true
            } else if let Some(user_export) = updated_export_line.as_ref() {
                lines.push(user_export.clone());
                true
            } else {
                false
            };

            if updated {
                print_message("UPDATED", path.to_str().unwrap(), TagColor::Green);

                // TODO: this could fail and leave the user's rc file in a corrupted state.
                // Instead, we should write to a temporary file and then replace the existing file.

                // Write all lines back to file
                let mut file = OpenOptions::new()
                    .write(true)
                    .truncate(true)
                    .open(&path)
                    .await?;

                for line in lines.drain(..) {
                    file.write_all(line.as_bytes()).await?;
                    file.write_all(b"\n").await?;
                }
            } else {
                lines.clear();
            }
        }

        Ok(())
    }

    // COPY: tracer/src/utils/analytics/mod.rs
    pub async fn send_analytic_event(
        user_id: &str,
        event: AnalyticsEventType,
        metadata: Option<HashMap<String, String>>,
    ) -> Result<()> {
        let client = Client::new();

        let retry_strategy = ExponentialBackoff::from_millis(500).map(jitter).take(3);

        let payload = AnalyticsPayload {
            user_id,
            event_name: event.as_str(),
            metadata,
        };

        Retry::spawn(retry_strategy, || async {
            let res = client
                .post(TRACER_ANALYTICS_ENDPOINT)
                .json(&payload)
                .send()
                .await?;

            if res.status().is_success() {
                Ok(())
            } else {
                print_status(
                    "WARNING",
                    "Analytics",
                    &format!("Event: {} [{}]", event.as_str(), res.status()),
                    TagColor::Cyan,
                );

                Err(anyhow::anyhow!("status = {}", res.status()))
            }
        })
        .await
    }

    async fn build_install_metadata(&self) -> HashMap<String, String> {
        let mut map = HashMap::new();
        let env_type: String = crate::checks::detect_environment_type().await;

        map.insert("platform_os".into(), format!("{:?}", self.platform.os));
        map.insert("platform_arch".into(), format!("{:?}", self.platform.arch));
        map.insert("channel".into(), format!("{:?}", self.channel));
        map.insert("environment".into(), env_type);

        map
    }

    pub async fn emit_analytic_event(&self, event: AnalyticsEventType) -> Option<JoinHandle<()>> {
        let user_id = self.user_id.clone()?;
        let metadata = self.build_install_metadata().await;

        Some(tokio::spawn(async move {
            if let Err(_err) = Self::send_analytic_event(&user_id, event, Some(metadata)).await {
                eprintln!("Failed to send analytics event");
            }
        }))
    }

    pub fn print_next_steps() {
        print_title("Next Steps");
        println!(
            "- {} please follow the instructions at {}\n",
            "For a better onboarding".bold().yellow(),
            "https://sandbox.tracer.cloud".cyan()
        );

        println!("- Then initialize Tracer:");
        println!("  {}\n", "tracer init".cyan());

        println!("- [Optional] View Daemon Status:");
        println!("  {}\n", "tracer info".cyan());

        if !nix::unistd::Uid::effective().is_root() {
            println!("- {} Set up elevated privileges:", "Required:".yellow());
            println!("  {}\n", "sudo chown root ~/.tracerbio/bin/tracer".cyan());
            println!("  {}\n", "sudo chmod u+s ~/.tracerbio/bin/tracer".cyan());
        }

        println!("- Support:");
        println!(
            "  {} Visit {} or email {}\n",
            "Need help?".green(),
            "https://github.com/Tracer-Cloud/tracer".cyan(),
            "support@tracer.cloud".cyan()
        );
    }
}<|MERGE_RESOLUTION|>--- conflicted
+++ resolved
@@ -1,12 +1,9 @@
 use super::platform::PlatformInfo;
 use crate::constants::USER_ID_ENV_VAR;
-<<<<<<< HEAD
 use crate::installer::url_builder::TracerUrlFinder;
 use crate::sentry::Sentry;
-=======
 use crate::fs::{TrustedDir, TrustedFile};
 use crate::installer::url::TrustedUrl;
->>>>>>> f6c74797
 use crate::types::{AnalyticsEventType, AnalyticsPayload, TracerVersion};
 use crate::utils::{print_message, print_status, print_title, TagColor};
 use crate::{success_message, warning_message};
@@ -55,7 +52,7 @@
             analytics_handles.push(handle);
         }
 
-<<<<<<< HEAD
+
         let finder = TracerUrlFinder;
         let url = finder
             .get_binary_url(self.channel.clone(), &self.platform)
@@ -99,7 +96,7 @@
                 Sentry::add_tag("error_substage", "binary_copy");
                 format!("Failed to install binary from {:?} to final location", extract_path)
             })?;
-=======
+
         let url = TrustedUrl::tracer_aws_url(&self.channel, &self.platform)?;
 
         print_message("DOWNLOADING", &url.to_string(), TagColor::Blue);
@@ -111,7 +108,6 @@
             .await?;
 
         let _ = self.install_to_final_dir(&extract_path)?;
->>>>>>> f6c74797
 
         Self::patch_rc_files_async(self.user_id.clone())
             .await
