--- conflicted
+++ resolved
@@ -13,13 +13,8 @@
 use kernel::KernelCheck;
 use root::RootCheck;
 
-<<<<<<< HEAD
-=======
 pub(crate) use environment::detect_environment_type;
 
-use crate::utils::{print_step, StepStatus};
-
->>>>>>> 65a4e2b4
 /// Trait defining functions a Requirement check must implement before being called
 /// as a preflight step or readiness check for installing the tracer binary
 #[async_trait::async_trait]
@@ -41,12 +36,8 @@
             Box::new(RootCheck::new()),
             Box::new(KernelCheck::new()),
             Box::new(DependencyCheck::new()),
-<<<<<<< HEAD
-            Box::new(EnvironmentCheck::new()),
             Box::new(OSCheck::new()),
-=======
             Box::new(EnvironmentCheck::new().await),
->>>>>>> 65a4e2b4
         ];
 
         Self { checks }
