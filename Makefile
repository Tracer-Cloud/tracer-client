# # ----------------Commands----------------
#
# # change the 20 value in printf to adjust width
# # Use ' ## some comment' behind a command and it will be added to the help message automatically




help: ## Show this help message
	@awk 'BEGIN {FS = ":.*?## "}; /^[a-zA-Z0-9_-]+:.*?## / {printf "\033[36m%-20s\033[0m %s\n", $$1, $$2}' $(MAKEFILE_LIST) | grep -v '^help:.*?## '

format-check: ## cargo fmt --check
	  cargo fmt --all -- --check

format: ## cargo fmt
	  cargo fmt

clippy: ## cargo clippy 
	cargo clippy -- -D warnings

check: ## cargo check 
	cargo check

# Ensure cargo-nextest is installed
setup_nextest:
	@which cargo-nextest >/dev/null || cargo install cargo-nextest

<<<<<<< HEAD
test: setup_nextest ## Run tests single threaded due to s3 race conditions
=======
test: setup_nextest ## Run cargo nextest, needs to be run single threaded in github actions due to s3 race conditions
>>>>>>> 85d92667
	AWS_REGION=us-east-2 \
	AWS_ENDPOINT=https://s3.us-east-2.amazonaws.com \
	RUST_LOG=debug \
	RUST_BACKTRACE=1 \
<<<<<<< HEAD
	CARGO_NEXTEST_NO_CAPTURE=1 \
	cargo nextest run --test-threads=1
=======
	cargo test -- --nocapture
>>>>>>> 85d92667

all: format check test clippy  ## format, check, test, clippy.

# --------------Configuration-------------
#
#  .NOTPARALLEL: ; # wait for this target to finish
.EXPORT_ALL_VARIABLES: ; # send all vars to shell

# AWS Configuration for tests
AWS_ACCESS_KEY_ID ?= $(shell echo $$AWS_ACCESS_KEY_ID)
AWS_SECRET_ACCESS_KEY ?= $(shell echo $$AWS_SECRET_ACCESS_KEY)
export AWS_ACCESS_KEY_ID
export AWS_SECRET_ACCESS_KEY

.PHONY: docs all # All targets are accessible for user
	.DEFAULT: help # Running Make will run the help target

MAKEFLAGS += --no-print-directory # dont add message about entering and leaving the working directory<|MERGE_RESOLUTION|>--- conflicted
+++ resolved
@@ -25,21 +25,12 @@
 setup_nextest:
 	@which cargo-nextest >/dev/null || cargo install cargo-nextest
 
-<<<<<<< HEAD
-test: setup_nextest ## Run tests single threaded due to s3 race conditions
-=======
 test: setup_nextest ## Run cargo nextest, needs to be run single threaded in github actions due to s3 race conditions
->>>>>>> 85d92667
 	AWS_REGION=us-east-2 \
 	AWS_ENDPOINT=https://s3.us-east-2.amazonaws.com \
 	RUST_LOG=debug \
 	RUST_BACKTRACE=1 \
-<<<<<<< HEAD
-	CARGO_NEXTEST_NO_CAPTURE=1 \
-	cargo nextest run --test-threads=1
-=======
 	cargo test -- --nocapture
->>>>>>> 85d92667
 
 all: format check test clippy  ## format, check, test, clippy.
 
