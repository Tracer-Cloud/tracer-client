--- conflicted
+++ resolved
@@ -7,11 +7,7 @@
 
 jobs:
   create-release:
-<<<<<<< HEAD
-    runs-on: org-16c-64r-arm64-ubuntu22
-=======
     runs-on: linux-arm64-16c-64r-600ssd-ubuntu24
->>>>>>> 3c664ed8
     # runs-on:
     #   group: org-default-group
     #   labels: org-16c-64r-arm64-ubuntu22
