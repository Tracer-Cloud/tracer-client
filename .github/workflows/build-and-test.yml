--- conflicted
+++ resolved
@@ -76,9 +76,6 @@
         run: cargo clippy -- -D warnings
 
       - name: Run tests
-<<<<<<< HEAD
-        run: cargo test
-=======
         run: cargo test
 
   # run-integrations:
@@ -111,5 +108,4 @@
   #       run: cargo test --test simple_queries -p integration_tests -- --nocapture
 
   #     - name: Run Parallel tests
-  #       run: cargo test --test parallel -p integration_tests -- --nocapture
->>>>>>> 9894417b
+  #       run: cargo test --test parallel -p integration_tests -- --nocapture